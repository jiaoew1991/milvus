--- conflicted
+++ resolved
@@ -102,23 +102,6 @@
 }
 
 message SegmentIndex {
-<<<<<<< HEAD
-    int64 collectionID = 1;
-    int64 partitionID = 2;
-    int64 segmentID = 3;
-    int64 num_rows = 4;
-    int64 indexID = 5;
-    int64 buildID = 6;
-    int64 nodeID = 7;
-    int64 index_version = 8;
-    common.IndexState state = 9;
-    string fail_reason = 10;
-    repeated string index_file_keys = 11;
-    bool deleted = 12;
-    uint64 create_time = 13;
-    uint64 serialize_size = 14;
-    bool write_handoff = 15;
-=======
   int64 collectionID = 1;
   int64 partitionID = 2;
   int64 segmentID = 3;
@@ -135,7 +118,6 @@
   uint64 serialize_size = 14;
   bool write_handoff = 15;
   int32 current_index_version = 16;
->>>>>>> 8c605ca8
 }
 
 message RegisterNodeRequest {
@@ -195,18 +177,6 @@
 }
 
 message IndexFilePathInfo {
-<<<<<<< HEAD
-    int64 segmentID = 1;
-    int64 fieldID = 2;
-    int64 indexID = 3;
-    int64 buildID = 4;
-    string index_name = 5;
-    repeated common.KeyValuePair index_params = 6;
-    repeated string index_file_paths = 7;
-    uint64 serialized_size = 8;
-    int64 index_version = 9;
-    int64 num_rows = 10;
-=======
   int64 segmentID = 1;
   int64 fieldID = 2;
   int64 indexID = 3;
@@ -218,7 +188,6 @@
   int64 index_version = 9;
   int64 num_rows = 10;
   int32 current_index_version = 11;
->>>>>>> 8c605ca8
 }
 
 message SegmentInfo {
@@ -264,7 +233,6 @@
 }
 
 message StorageConfig {
-<<<<<<< HEAD
     string address = 1;
     string access_keyID = 2;
     string secret_access_key = 3;
@@ -276,6 +244,8 @@
     string storage_type = 9;
     bool use_virtual_host = 10;
     string region = 11;
+    string cloud_provider = 12;
+    int64 request_timeout_ms = 13;
 }
 
 message CreateJobRequest {
@@ -290,47 +260,19 @@
     repeated common.KeyValuePair index_params = 9;
     repeated common.KeyValuePair type_params = 10;
     int64 num_rows = 11;
-    int64 collectionID = 12;
-    int64 partitionID = 13;
-    int64 segmentID = 14;
-    int64 fieldID = 15;
-    string field_name = 16;
-    schema.DataType field_type = 17;
-    string store_path = 18;
-    int64 store_version = 19;
-    string index_store_path = 20;
-    int64 dim = 21;
-=======
-  string address = 1;
-  string access_keyID = 2;
-  string secret_access_key = 3;
-  bool useSSL = 4;
-  string bucket_name = 5;
-  string root_path = 6;
-  bool useIAM = 7;
-  string IAMEndpoint = 8;
-  string storage_type = 9;
-  bool use_virtual_host = 10;
-  string region = 11;
-  string cloud_provider = 12;
-  int64 request_timeout_ms = 13;
-}
-
-message CreateJobRequest {
-  string clusterID = 1;
-  string index_file_prefix = 2;
-  int64 buildID = 3;
-  repeated string data_paths = 4;
-  int64 index_version = 5;
-  int64 indexID = 6;
-  string index_name = 7;
-  StorageConfig storage_config = 8;
-  repeated common.KeyValuePair index_params = 9;
-  repeated common.KeyValuePair type_params = 10;
-  int64 num_rows = 11;
-  int32 current_index_version = 12;
->>>>>>> 8c605ca8
-}
+    int32 current_index_version = 12;
+    int64 collectionID = 13;
+    int64 partitionID = 14;
+    int64 segmentID = 15;
+    int64 fieldID = 16;
+    string field_name = 17;
+    schema.DataType field_type = 18;
+    string store_path = 19;
+    int64 store_version = 20;
+    string index_store_path = 21;
+    int64 dim = 22;
+}
+
 
 message QueryJobsRequest {
     string clusterID = 1;
@@ -338,20 +280,12 @@
 }
 
 message IndexTaskInfo {
-<<<<<<< HEAD
-    int64 buildID = 1;
-    common.IndexState state = 2;
-    repeated string index_file_keys = 3;
-    uint64 serialized_size = 4;
-    string fail_reason = 5;
-=======
   int64 buildID = 1;
   common.IndexState state = 2;
   repeated string index_file_keys = 3;
   uint64 serialized_size = 4;
   string fail_reason = 5;
   int32 current_index_version = 6;
->>>>>>> 8c605ca8
 }
 
 message QueryJobsResponse {
