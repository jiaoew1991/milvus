--- conflicted
+++ resolved
@@ -33,13 +33,10 @@
     std::vector<std::string> insert_files;
     milvus::storage::StorageConfig storage_config;
     milvus::Config config;
-<<<<<<< HEAD
     std::string field_name;
     std::string data_store_path;
     int64_t data_store_version;
     std::string index_store_path;
     int64_t dim;
-=======
     int32_t index_engine_version;
->>>>>>> 8c605ca8
 };