////////////////////////////////////////////////////////////////////////////////
// Copyright 上海赜睿信息科技有限公司(Zilliz) - All Rights Reserved
// Unauthorized copying of this file, via any medium is strictly prohibited.
// Proprietary and confidential.
////////////////////////////////////////////////////////////////////////////////
#include "Server.h"
#include "ServerConfig.h"
#include "MegasearchServer.h"
#include "utils/Log.h"
#include "utils/SignalUtil.h"
#include "utils/TimeRecorder.h"
#include "license/LicenseCheck.h"
#include "metrics/Metrics.h"

#include <fcntl.h>
#include <sys/stat.h>
#include <sys/types.h>
#include <csignal>
//#include <numaif.h>
#include <unistd.h>
#include <string.h>

#include "metrics/Metrics.h"

namespace zilliz {
namespace milvus {
namespace server {

Server*
Server::Instance() {
    static Server server;
    return &server;
}

Server::Server() {

}
Server::~Server() {

}

void
Server::Init(int64_t daemonized, const std::string& pid_filename, const std::string& config_filename) {
    daemonized_ = daemonized;
    pid_filename_ = pid_filename;
    config_filename_ = config_filename;
}

void
Server::Daemonize() {
    if (daemonized_ == 0) {
        return;
    }

    SERVER_LOG_INFO << "Milvus server run in daemonize mode";

//    std::string log_path(GetLogDirFullPath());
//    log_path += "zdb_server.(INFO/WARNNING/ERROR/CRITICAL)";
//    SERVER_LOG_INFO << "Log will be exported to: " + log_path);

    pid_t pid = 0;

    // Fork off the parent process
    pid = fork();

    // An error occurred
    if (pid < 0) {
        exit(EXIT_FAILURE);
    }

    // Success: terminate parent
    if (pid > 0) {
        exit(EXIT_SUCCESS);
    }

    // On success: The child process becomes session leader
    if (setsid() < 0) {
        exit(EXIT_FAILURE);
    }

    // Ignore signal sent from child to parent process
    signal(SIGCHLD, SIG_IGN);

    // Fork off for the second time
    pid = fork();

    // An error occurred
    if (pid < 0) {
        exit(EXIT_FAILURE);
    }

    // Terminate the parent
    if (pid > 0) {
        exit(EXIT_SUCCESS);
    }

    // Set new file permissions
    umask(0);

    // Change the working directory to root
    int ret = chdir("/");
    if(ret != 0){
        return;
    }

    // Close all open fd
    for (long fd = sysconf(_SC_OPEN_MAX); fd > 0; fd--) {
        close(fd);
    }

    SERVER_LOG_INFO << "Redirect stdin/stdout/stderr to /dev/null";

    // Redirect stdin/stdout/stderr to /dev/null
    stdin = fopen("/dev/null", "r");
    stdout = fopen("/dev/null", "w+");
    stderr = fopen("/dev/null", "w+");
    // Try to write PID of daemon to lockfile
    if (!pid_filename_.empty()) {
        pid_fd = open(pid_filename_.c_str(), O_RDWR | O_CREAT, 0640);
        if (pid_fd < 0) {
            SERVER_LOG_INFO << "Can't open filename: " + pid_filename_ + ", Error: " + strerror(errno);
            exit(EXIT_FAILURE);
        }
        if (lockf(pid_fd, F_TLOCK, 0) < 0) {
            SERVER_LOG_INFO << "Can't lock filename: " + pid_filename_ + ", Error: " + strerror(errno);
            exit(EXIT_FAILURE);
        }

        std::string pid_file_context = std::to_string(getpid());
        ssize_t res = write(pid_fd, pid_file_context.c_str(), pid_file_context.size());
        if(res != 0){
            return;
        }
    }
}

int
Server::Start() {

    if (daemonized_) {
        Daemonize();
    }

    do {
        try {
            // Read config file
            if(LoadConfig() != SERVER_SUCCESS) {
                return 1;
            }

            //log path is defined by LoadConfig, so InitLog must be called after LoadConfig
            ServerConfig &config = ServerConfig::GetInstance();
            ConfigNode server_config = config.GetConfig(CONFIG_SERVER);

#ifdef ENABLE_LICENSE
            ConfigNode license_config = config.GetConfig(CONFIG_LICENSE);
            std::string license_file_path = license_config.GetValue(CONFIG_LICENSE_PATH);
            SERVER_LOG_INFO << "License path: " << license_file_path;

            if(server::LicenseCheck::LegalityCheck(license_file_path) != SERVER_SUCCESS) {
                SERVER_LOG_ERROR << "License check failed";
                exit(1);
            }

            server::LicenseCheck::GetInstance().StartCountingDown(license_file_path);
#endif

            // Handle Signal
            signal(SIGINT, SignalUtil::HandleSignal);
            signal(SIGHUP, SignalUtil::HandleSignal);
            signal(SIGTERM, SignalUtil::HandleSignal);
            server::Metrics::GetInstance().Init();
            server::SystemInfo::GetInstance().Init();
            printf("Milvus server start successfully.\n");
            StartService();

        } catch(std::exception& ex){
            SERVER_LOG_ERROR << "Milvus server encounter exception: " << std::string(ex.what())
                             << "Is another server instance running?";
            break;
        }
    } while(false);

    Stop();
    return 0;
}

void
Server::Stop() {
    printf("Milvus server is going to shutdown ...\n");

    // Unlock and close lockfile
    if (pid_fd != -1) {
        int ret = lockf(pid_fd, F_ULOCK, 0);
        if(ret != 0){
            printf("Can't lock file: %s\n", strerror(errno));
            exit(0);
        }
        ret = close(pid_fd);
        if(ret != 0){
            printf("Can't close file: %s\n", strerror(errno));
            exit(0);
        }
    }

    // Try to delete lockfile
    if (!pid_filename_.empty()) {
        int ret = unlink(pid_filename_.c_str());
        if(ret != 0){
            printf("Can't unlink file: %s\n", strerror(errno));
            exit(0);
        }
    }

    running_ = 0;

    StopService();

#ifdef ENABLE_LICENSE
    server::LicenseCheck::GetInstance().StopCountingDown();
#endif
<<<<<<< HEAD

    SERVER_LOG_INFO << "Vecwise server closed";
=======
    printf("Milvus server is closed!\n");
>>>>>>> 76c287bc
}


ServerError
Server::LoadConfig() {
    ServerConfig::GetInstance().LoadConfigFile(config_filename_);

    return SERVER_SUCCESS;
}

void
Server::StartService() {
    MegasearchServer::StartService();
}

void
Server::StopService() {
    MegasearchServer::StopService();
}

}
}
}<|MERGE_RESOLUTION|>--- conflicted
+++ resolved
@@ -219,12 +219,7 @@
 #ifdef ENABLE_LICENSE
     server::LicenseCheck::GetInstance().StopCountingDown();
 #endif
-<<<<<<< HEAD
-
-    SERVER_LOG_INFO << "Vecwise server closed";
-=======
     printf("Milvus server is closed!\n");
->>>>>>> 76c287bc
 }
 
 
