// Copyright (C) 2019-2020 Zilliz. All rights reserved.
//
// Licensed under the Apache License, Version 2.0 (the "License"); you may not use this file except in compliance
// with the License. You may obtain a copy of the License at
//
// http://www.apache.org/licenses/LICENSE-2.0
//
// Unless required by applicable law or agreed to in writing, software distributed under the License
// is distributed on an "AS IS" BASIS, WITHOUT WARRANTIES OR CONDITIONS OF ANY KIND, either express
// or implied. See the License for the specific language governing permissions and limitations under the License

#include <algorithm>
#include <cstring>
#include <memory>
#include <numeric>
#include <queue>
#include <thread>
#include <boost/iterator/counting_iterator.hpp>
#include <type_traits>

#include "common/Consts.h"
#include "common/EasyAssert.h"
#include "common/Types.h"
<<<<<<< HEAD
#include "common/macro.h"
#include "exceptions/EasyAssert.h"
#include "fmt/core.h"
=======
#include "fmt/format.h"
>>>>>>> 8c605ca8
#include "nlohmann/json.hpp"
#include "query/PlanNode.h"
#include "query/SearchOnSealed.h"
#include "segcore/SegmentGrowingImpl.h"
#include "segcore/Utils.h"
#include "storage/FieldData.h"
#include "storage/RemoteChunkManagerSingleton.h"
#include "storage/Util.h"
#include "storage/ThreadPools.h"
#include "storage/options.h"
#include "storage/space.h"

namespace milvus::segcore {

int64_t
SegmentGrowingImpl::PreInsert(int64_t size) {
    auto reserved_begin = insert_record_.reserved.fetch_add(size);
    return reserved_begin;
}

void
SegmentGrowingImpl::mask_with_delete(BitsetType& bitset,
                                     int64_t ins_barrier,
                                     Timestamp timestamp) const {
    auto del_barrier = get_barrier(get_deleted_record(), timestamp);
    if (del_barrier == 0) {
        return;
    }
    auto bitmap_holder = get_deleted_bitmap(
        del_barrier, ins_barrier, deleted_record_, insert_record_, timestamp);
    if (!bitmap_holder || !bitmap_holder->bitmap_ptr) {
        return;
    }
    auto& delete_bitset = *bitmap_holder->bitmap_ptr;
    AssertInfo(delete_bitset.size() == bitset.size(),
               "Deleted bitmap size not equal to filtered bitmap size");
    bitset |= delete_bitset;
}

void
SegmentGrowingImpl::try_remove_chunks(FieldId fieldId) {
    //remove the chunk data to reduce memory consumption
    if (indexing_record_.SyncDataWithIndex(fieldId)) {
        auto vec_data_base =
            dynamic_cast<segcore::ConcurrentVector<FloatVector>*>(
                insert_record_.get_field_data_base(fieldId));
        if (vec_data_base && vec_data_base->num_chunk() > 0 &&
            chunk_mutex_.try_lock()) {
            vec_data_base->clear();
            chunk_mutex_.unlock();
        }
    }
}

void
SegmentGrowingImpl::Insert(int64_t reserved_offset,
                           int64_t num_rows,
                           const int64_t* row_ids,
                           const Timestamp* timestamps_raw,
                           const InsertData* insert_data) {
    AssertInfo(insert_data->num_rows() == num_rows,
               "Entities_raw count not equal to insert size");
    //    AssertInfo(insert_data->fields_data_size() == schema_->size(),
    //               "num fields of insert data not equal to num of schema fields");
    // step 1: check insert data if valid
    std::unordered_map<FieldId, int64_t> field_id_to_offset;
    int64_t field_offset = 0;
    for (const auto& field : insert_data->fields_data()) {
        auto field_id = FieldId(field.field_id());
        AssertInfo(!field_id_to_offset.count(field_id), "duplicate field data");
        field_id_to_offset.emplace(field_id, field_offset++);
    }

    // step 2: sort timestamp
    // query node already guarantees that the timestamp is ordered, avoid field data copy in c++

    // step 3: fill into Segment.ConcurrentVector
    insert_record_.timestamps_.set_data_raw(
        reserved_offset, timestamps_raw, num_rows);
    insert_record_.row_ids_.set_data_raw(reserved_offset, row_ids, num_rows);
    for (auto [field_id, field_meta] : schema_->get_fields()) {
        AssertInfo(field_id_to_offset.count(field_id), "Cannot find field_id");
        auto data_offset = field_id_to_offset[field_id];
        if (!indexing_record_.SyncDataWithIndex(field_id)) {
            insert_record_.get_field_data_base(field_id)->set_data_raw(
                reserved_offset,
                num_rows,
                &insert_data->fields_data(data_offset),
                field_meta);
        }
        //insert vector data into index
        if (segcore_config_.get_enable_growing_segment_index()) {
            indexing_record_.AppendingIndex(
                reserved_offset,
                num_rows,
                field_id,
                &insert_data->fields_data(data_offset),
                insert_record_);
        }

        // update average row data size
        if (datatype_is_variable(field_meta.get_data_type())) {
            auto field_data_size = GetRawDataSizeOfDataArray(
                &insert_data->fields_data(data_offset), field_meta, num_rows);
            SegmentInternalInterface::set_field_avg_size(
                field_id, num_rows, field_data_size);
        }

        try_remove_chunks(field_id);
    }

    // step 4: set pks to offset
    auto field_id = schema_->get_primary_field_id().value_or(FieldId(-1));
    AssertInfo(field_id.get() != INVALID_FIELD_ID, "Primary key is -1");
    std::vector<PkType> pks(num_rows);
    ParsePksFromFieldData(
        pks, insert_data->fields_data(field_id_to_offset[field_id]));
    for (int i = 0; i < num_rows; ++i) {
        insert_record_.insert_pk(pks[i], reserved_offset + i);
    }

    // step 5: update small indexes
    insert_record_.ack_responder_.AddSegment(reserved_offset,
                                             reserved_offset + num_rows);
}

void
SegmentGrowingImpl::LoadFieldData(const LoadFieldDataInfo& infos) {
    // schema don't include system field
    AssertInfo(infos.field_infos.size() == schema_->size() + 2,
               "lost some field data when load for growing segment");
    AssertInfo(infos.field_infos.find(TimestampFieldID.get()) !=
                   infos.field_infos.end(),
               "timestamps field data should be included");
    AssertInfo(
        infos.field_infos.find(RowFieldID.get()) != infos.field_infos.end(),
        "rowID field data should be included");
    auto primary_field_id =
        schema_->get_primary_field_id().value_or(FieldId(-1));
    AssertInfo(primary_field_id.get() != INVALID_FIELD_ID, "Primary key is -1");
    AssertInfo(infos.field_infos.find(primary_field_id.get()) !=
                   infos.field_infos.end(),
               "primary field data should be included");

    size_t num_rows = storage::GetNumRowsForLoadInfo(infos);
    auto reserved_offset = PreInsert(num_rows);
    for (auto& [id, info] : infos.field_infos) {
        auto field_id = FieldId(id);
        auto insert_files = info.insert_files;
        auto channel = std::make_shared<storage::FieldDataChannel>();
        auto& pool =
            ThreadPools::GetThreadPool(milvus::ThreadPoolPriority::MIDDLE);
        auto load_future =
            pool.Submit(LoadFieldDatasFromRemote, insert_files, channel);
        auto field_data = CollectFieldDataChannel(channel);
        if (field_id == TimestampFieldID) {
            // step 2: sort timestamp
            // query node already guarantees that the timestamp is ordered, avoid field data copy in c++

            // step 3: fill into Segment.ConcurrentVector
            insert_record_.timestamps_.set_data_raw(reserved_offset,
                                                    field_data);
            continue;
        }

        if (field_id == RowFieldID) {
            insert_record_.row_ids_.set_data_raw(reserved_offset, field_data);
            continue;
        }

        if (!indexing_record_.SyncDataWithIndex(field_id)) {
            insert_record_.get_field_data_base(field_id)->set_data_raw(
                reserved_offset, field_data);
        }
        if (segcore_config_.get_enable_growing_segment_index()) {
            auto offset = reserved_offset;
            for (auto& data : field_data) {
                auto row_count = data->get_num_rows();
                indexing_record_.AppendingIndex(
                    offset, row_count, field_id, data, insert_record_);
                offset += row_count;
            }
        }
        try_remove_chunks(field_id);

        if (field_id == primary_field_id) {
            insert_record_.insert_pks(field_data);
        }

        // update average row data size
        auto field_meta = (*schema_)[field_id];
        if (datatype_is_variable(field_meta.get_data_type())) {
            SegmentInternalInterface::set_field_avg_size(
                field_id,
                num_rows,
                storage::GetByteSizeOfFieldDatas(field_data));
        }
    }

    // step 5: update small indexes
    insert_record_.ack_responder_.AddSegment(reserved_offset,
                                             reserved_offset + num_rows);
}

<<<<<<< HEAD
void
SegmentGrowingImpl::LoadFieldDataV2(const LoadFieldDataInfo& infos) {
    // schema don't include system field
    AssertInfo(infos.field_infos.size() == schema_->size() + 2,
               "lost some field data when load for growing segment");
    AssertInfo(infos.field_infos.find(TimestampFieldID.get()) !=
                   infos.field_infos.end(),
               "timestamps field data should be included");
    AssertInfo(
        infos.field_infos.find(RowFieldID.get()) != infos.field_infos.end(),
        "rowID field data should be included");
    auto primary_field_id =
        schema_->get_primary_field_id().value_or(FieldId(-1));
    AssertInfo(primary_field_id.get() != INVALID_FIELD_ID, "Primary key is -1");
    AssertInfo(infos.field_infos.find(primary_field_id.get()) !=
                   infos.field_infos.end(),
               "primary field data should be included");

    size_t num_rows = storage::GetNumRowsForLoadInfo(infos);
    auto reserved_offset = PreInsert(num_rows);
    for (auto& [id, info] : infos.field_infos) {
        auto field_id = FieldId(id);
        auto field_data_info = FieldDataInfo(field_id.get(), num_rows);
        auto& pool =
            ThreadPools::GetThreadPool(milvus::ThreadPoolPriority::MIDDLE);
        auto res = milvus_storage::Space::Open(
            infos.url, milvus_storage::Options{nullptr, infos.storage_version});
        AssertInfo(!res.ok(), "init space failed");
        std::shared_ptr<milvus_storage::Space> space = std::move(res.value());
        auto load_future = pool.Submit(
            LoadFieldDatasFromRemote2, space, schema_, field_data_info);
        auto field_data = CollectFieldDataChannel(field_data_info.channel);
        if (field_id == TimestampFieldID) {
            // step 2: sort timestamp
            // query node already guarantees that the timestamp is ordered, avoid field data copy in c++

            // step 3: fill into Segment.ConcurrentVector
            insert_record_.timestamps_.set_data_raw(reserved_offset,
                                                    field_data);
            continue;
        }

        if (field_id == RowFieldID) {
            insert_record_.row_ids_.set_data_raw(reserved_offset, field_data);
            continue;
        }

        if (!indexing_record_.SyncDataWithIndex(field_id)) {
            insert_record_.get_field_data_base(field_id)->set_data_raw(
                reserved_offset, field_data);
        }
        if (segcore_config_.get_enable_growing_segment_index()) {
            auto offset = reserved_offset;
            for (auto& data : field_data) {
                auto row_count = data->get_num_rows();
                indexing_record_.AppendingIndex(
                    offset, row_count, field_id, data, insert_record_);
                offset += row_count;
            }
        }
        try_remove_chunks(field_id);

        if (field_id == primary_field_id) {
            insert_record_.insert_pks(field_data);
        }

        // update average row data size
        auto field_meta = (*schema_)[field_id];
        if (datatype_is_variable(field_meta.get_data_type())) {
            SegmentInternalInterface::set_field_avg_size(
                field_id,
                num_rows,
                storage::GetByteSizeOfFieldDatas(field_data));
        }
    }

    // step 5: update small indexes
    insert_record_.ack_responder_.AddSegment(reserved_offset,
                                             reserved_offset + num_rows);
}
Status
=======
SegcoreError
>>>>>>> 8c605ca8
SegmentGrowingImpl::Delete(int64_t reserved_begin,
                           int64_t size,
                           const IdArray* ids,
                           const Timestamp* timestamps_raw) {
    auto field_id = schema_->get_primary_field_id().value_or(FieldId(-1));
    AssertInfo(field_id.get() != -1, "Primary key is -1");
    auto& field_meta = schema_->operator[](field_id);
    std::vector<PkType> pks(size);
    ParsePksFromIDs(pks, field_meta.get_data_type(), *ids);

    // filter out the deletions that the primary key not exists
    auto end = std::remove_if(pks.begin(), pks.end(), [&](const PkType& pk) {
        return !insert_record_.contain(pk);
    });
    size = end - pks.begin();
    if (size == 0) {
        return SegcoreError::success();
    }

    // step 1: sort timestamp
    std::vector<std::tuple<Timestamp, PkType>> ordering(size);
    for (int i = 0; i < size; i++) {
        ordering[i] = std::make_tuple(timestamps_raw[i], pks[i]);
    }
    std::sort(ordering.begin(), ordering.end());
    std::vector<PkType> sort_pks(size);
    std::vector<Timestamp> sort_timestamps(size);

    for (int i = 0; i < size; i++) {
        auto [t, pk] = ordering[i];
        sort_timestamps[i] = t;
        sort_pks[i] = pk;
    }

    // step 2: fill delete record
    deleted_record_.push(sort_pks, sort_timestamps.data());
    return SegcoreError::success();
}

int64_t
SegmentGrowingImpl::GetMemoryUsageInBytes() const {
    int64_t total_bytes = 0;
    auto chunk_rows = segcore_config_.get_chunk_rows();
    int64_t ins_n = upper_align(insert_record_.reserved, chunk_rows);
    total_bytes += ins_n * (schema_->get_total_sizeof() + 16 + 1);
    int64_t del_n = upper_align(deleted_record_.size(), chunk_rows);
    total_bytes += del_n * (16 * 2);
    return total_bytes;
}

void
SegmentGrowingImpl::LoadDeletedRecord(const LoadDeletedRecordInfo& info) {
    AssertInfo(info.row_count > 0, "The row count of deleted record is 0");
    AssertInfo(info.primary_keys, "Deleted primary keys is null");
    AssertInfo(info.timestamps, "Deleted timestamps is null");
    // step 1: get pks and timestamps
    auto field_id =
        schema_->get_primary_field_id().value_or(FieldId(INVALID_FIELD_ID));
    AssertInfo(field_id.get() != INVALID_FIELD_ID,
               "Primary key has invalid field id");
    auto& field_meta = schema_->operator[](field_id);
    int64_t size = info.row_count;
    std::vector<PkType> pks(size);
    ParsePksFromIDs(pks, field_meta.get_data_type(), *info.primary_keys);
    auto timestamps = reinterpret_cast<const Timestamp*>(info.timestamps);

    // step 2: fill pks and timestamps
    deleted_record_.push(pks, timestamps);
}

SpanBase
SegmentGrowingImpl::chunk_data_impl(FieldId field_id, int64_t chunk_id) const {
    auto vec = get_insert_record().get_field_data_base(field_id);
    return vec->get_span_base(chunk_id);
}

int64_t
SegmentGrowingImpl::num_chunk() const {
    auto size = get_insert_record().ack_responder_.GetAck();
    return upper_div(size, segcore_config_.get_chunk_rows());
}

void
SegmentGrowingImpl::vector_search(SearchInfo& search_info,
                                  const void* query_data,
                                  int64_t query_count,
                                  Timestamp timestamp,
                                  const BitsetView& bitset,
                                  SearchResult& output) const {
    auto& sealed_indexing = this->get_sealed_indexing_record();
    if (sealed_indexing.is_ready(search_info.field_id_)) {
        query::SearchOnSealedIndex(this->get_schema(),
                                   sealed_indexing,
                                   search_info,
                                   query_data,
                                   query_count,
                                   bitset,
                                   output);
    } else {
        query::SearchOnGrowing(*this,
                               search_info,
                               query_data,
                               query_count,
                               timestamp,
                               bitset,
                               output);
    }
}

std::unique_ptr<DataArray>
SegmentGrowingImpl::bulk_subscript(FieldId field_id,
                                   const int64_t* seg_offsets,
                                   int64_t count) const {
    auto vec_ptr = insert_record_.get_field_data_base(field_id);
    auto& field_meta = schema_->operator[](field_id);
    if (field_meta.is_vector()) {
        aligned_vector<char> output(field_meta.get_sizeof() * count);
        if (field_meta.get_data_type() == DataType::VECTOR_FLOAT) {
            bulk_subscript_impl<FloatVector>(field_id,
                                             field_meta.get_sizeof(),
                                             vec_ptr,
                                             seg_offsets,
                                             count,
                                             output.data());
        } else if (field_meta.get_data_type() == DataType::VECTOR_BINARY) {
            bulk_subscript_impl<BinaryVector>(field_id,
                                              field_meta.get_sizeof(),
                                              vec_ptr,
                                              seg_offsets,
                                              count,
                                              output.data());
        } else if (field_meta.get_data_type() == DataType::VECTOR_FLOAT16) {
            bulk_subscript_impl<Float16Vector>(field_id,
                                               field_meta.get_sizeof(),
                                               vec_ptr,
                                               seg_offsets,
                                               count,
                                               output.data());
        } else {
            PanicInfo(DataTypeInvalid, "logical error");
        }
        return CreateVectorDataArrayFrom(output.data(), count, field_meta);
    }

    AssertInfo(!field_meta.is_vector(),
               "Scalar field meta type is vector type");
    switch (field_meta.get_data_type()) {
        case DataType::BOOL: {
            FixedVector<bool> output(count);
            bulk_subscript_impl<bool>(
                vec_ptr, seg_offsets, count, output.data());
            return CreateScalarDataArrayFrom(output.data(), count, field_meta);
        }
        case DataType::INT8: {
            FixedVector<int8_t> output(count);
            bulk_subscript_impl<int8_t>(
                vec_ptr, seg_offsets, count, output.data());
            return CreateScalarDataArrayFrom(output.data(), count, field_meta);
        }
        case DataType::INT16: {
            FixedVector<int16_t> output(count);
            bulk_subscript_impl<int16_t>(
                vec_ptr, seg_offsets, count, output.data());
            return CreateScalarDataArrayFrom(output.data(), count, field_meta);
        }
        case DataType::INT32: {
            FixedVector<int32_t> output(count);
            bulk_subscript_impl<int32_t>(
                vec_ptr, seg_offsets, count, output.data());
            return CreateScalarDataArrayFrom(output.data(), count, field_meta);
        }
        case DataType::INT64: {
            FixedVector<int64_t> output(count);
            bulk_subscript_impl<int64_t>(
                vec_ptr, seg_offsets, count, output.data());
            return CreateScalarDataArrayFrom(output.data(), count, field_meta);
        }
        case DataType::FLOAT: {
            FixedVector<float> output(count);
            bulk_subscript_impl<float>(
                vec_ptr, seg_offsets, count, output.data());
            return CreateScalarDataArrayFrom(output.data(), count, field_meta);
        }
        case DataType::DOUBLE: {
            FixedVector<double> output(count);
            bulk_subscript_impl<double>(
                vec_ptr, seg_offsets, count, output.data());
            return CreateScalarDataArrayFrom(output.data(), count, field_meta);
        }
        case DataType::VARCHAR: {
            FixedVector<std::string> output(count);
            bulk_subscript_impl<std::string>(
                vec_ptr, seg_offsets, count, output.data());
            return CreateScalarDataArrayFrom(output.data(), count, field_meta);
        }
        case DataType::JSON: {
            FixedVector<std::string> output(count);
            bulk_subscript_impl<Json, std::string>(
                vec_ptr, seg_offsets, count, output.data());
            return CreateScalarDataArrayFrom(output.data(), count, field_meta);
        }
        case DataType::ARRAY: {
            // element
            FixedVector<ScalarArray> output(count);
            bulk_subscript_impl(*vec_ptr, seg_offsets, count, output.data());
            return CreateScalarDataArrayFrom(output.data(), count, field_meta);
        }
        default: {
            PanicInfo(
                DataTypeInvalid,
                fmt::format("unsupported type {}", field_meta.get_data_type()));
        }
    }
}

template <typename T>
void
SegmentGrowingImpl::bulk_subscript_impl(FieldId field_id,
                                        int64_t element_sizeof,
                                        const VectorBase* vec_raw,
                                        const int64_t* seg_offsets,
                                        int64_t count,
                                        void* output_raw) const {
    static_assert(IsVector<T>);
    auto vec_ptr = dynamic_cast<const ConcurrentVector<T>*>(vec_raw);
    AssertInfo(vec_ptr, "Pointer of vec_raw is nullptr");
    auto& vec = *vec_ptr;

    auto copy_from_chunk = [&]() {
        auto output_base = reinterpret_cast<char*>(output_raw);
        for (int i = 0; i < count; ++i) {
            auto dst = output_base + i * element_sizeof;
            auto offset = seg_offsets[i];
            if (offset == INVALID_SEG_OFFSET) {
                memset(dst, 0, element_sizeof);
            } else {
                auto src = (const uint8_t*)vec.get_element(offset);
                memcpy(dst, src, element_sizeof);
            }
        }
    };
    //HasRawData interface guarantees that data can be fetched from growing segment
    if (HasRawData(field_id.get())) {
        //When data sync with index
        if (indexing_record_.SyncDataWithIndex(field_id)) {
            indexing_record_.GetDataFromIndex(
                field_id, seg_offsets, count, element_sizeof, output_raw);
        } else {
            //Else copy from chunk
            std::lock_guard<std::shared_mutex> guard(chunk_mutex_);
            copy_from_chunk();
        }
    }
    AssertInfo(HasRawData(field_id.get()), "Growing segment loss raw data");
}

template <typename S, typename T>
void
SegmentGrowingImpl::bulk_subscript_impl(const VectorBase* vec_raw,
                                        const int64_t* seg_offsets,
                                        int64_t count,
                                        void* output_raw) const {
    static_assert(IsScalar<S>);
    auto vec_ptr = dynamic_cast<const ConcurrentVector<S>*>(vec_raw);
    AssertInfo(vec_ptr, "Pointer of vec_raw is nullptr");
    auto& vec = *vec_ptr;
    auto output = reinterpret_cast<T*>(output_raw);
    for (int64_t i = 0; i < count; ++i) {
        auto offset = seg_offsets[i];
        output[i] = vec[offset];
    }
}

void
SegmentGrowingImpl::bulk_subscript_impl(const VectorBase& vec_raw,
                                        const int64_t* seg_offsets,
                                        int64_t count,
                                        void* output_raw) const {
    auto vec_ptr = dynamic_cast<const ConcurrentVector<Array>*>(&vec_raw);
    AssertInfo(vec_ptr, "Pointer of vec_raw is nullptr");
    auto& vec = *vec_ptr;
    auto output = reinterpret_cast<ScalarArray*>(output_raw);
    for (int64_t i = 0; i < count; ++i) {
        auto offset = seg_offsets[i];
        if (offset != INVALID_SEG_OFFSET) {
            output[i] = vec[offset].output_data();
        }
    }
}

void
SegmentGrowingImpl::bulk_subscript(SystemFieldType system_type,
                                   const int64_t* seg_offsets,
                                   int64_t count,
                                   void* output) const {
    switch (system_type) {
        case SystemFieldType::Timestamp:
            bulk_subscript_impl<Timestamp>(
                &this->insert_record_.timestamps_, seg_offsets, count, output);
            break;
        case SystemFieldType::RowId:
            bulk_subscript_impl<int64_t>(
                &this->insert_record_.row_ids_, seg_offsets, count, output);
            break;
        default:
            PanicInfo(DataTypeInvalid, "unknown subscript fields");
    }
}

std::pair<std::unique_ptr<IdArray>, std::vector<SegOffset>>
SegmentGrowingImpl::search_ids(const IdArray& id_array,
                               Timestamp timestamp) const {
    auto field_id = schema_->get_primary_field_id().value_or(FieldId(-1));
    AssertInfo(field_id.get() != -1, "Primary key is -1");
    auto& field_meta = schema_->operator[](field_id);
    auto data_type = field_meta.get_data_type();
    auto ids_size = GetSizeOfIdArray(id_array);
    std::vector<PkType> pks(ids_size);
    ParsePksFromIDs(pks, data_type, id_array);

    auto res_id_arr = std::make_unique<IdArray>();
    std::vector<SegOffset> res_offsets;
    res_offsets.reserve(pks.size());
    for (auto& pk : pks) {
        auto segOffsets = insert_record_.search_pk(pk, timestamp);
        for (auto offset : segOffsets) {
            switch (data_type) {
                case DataType::INT64: {
                    res_id_arr->mutable_int_id()->add_data(
                        std::get<int64_t>(pk));
                    break;
                }
                case DataType::VARCHAR: {
                    res_id_arr->mutable_str_id()->add_data(
                        std::get<std::string>(std::move(pk)));
                    break;
                }
                default: {
                    PanicInfo(DataTypeInvalid,
                              fmt::format("unsupported type {}", data_type));
                }
            }
            res_offsets.push_back(offset);
        }
    }
    return {std::move(res_id_arr), std::move(res_offsets)};
}

std::string
SegmentGrowingImpl::debug() const {
    return "Growing\n";
}

int64_t
SegmentGrowingImpl::get_active_count(Timestamp ts) const {
    auto row_count = this->get_row_count();
    auto& ts_vec = this->get_insert_record().timestamps_;
    auto iter = std::upper_bound(
        boost::make_counting_iterator(static_cast<int64_t>(0)),
        boost::make_counting_iterator(row_count),
        ts,
        [&](Timestamp ts, int64_t index) { return ts < ts_vec[index]; });
    return *iter;
}

void
SegmentGrowingImpl::mask_with_timestamps(BitsetType& bitset_chunk,
                                         Timestamp timestamp) const {
    // DO NOTHING
}

}  // namespace milvus::segcore<|MERGE_RESOLUTION|>--- conflicted
+++ resolved
@@ -21,13 +21,7 @@
 #include "common/Consts.h"
 #include "common/EasyAssert.h"
 #include "common/Types.h"
-<<<<<<< HEAD
 #include "common/macro.h"
-#include "exceptions/EasyAssert.h"
-#include "fmt/core.h"
-=======
-#include "fmt/format.h"
->>>>>>> 8c605ca8
 #include "nlohmann/json.hpp"
 #include "query/PlanNode.h"
 #include "query/SearchOnSealed.h"
@@ -232,7 +226,6 @@
                                              reserved_offset + num_rows);
 }
 
-<<<<<<< HEAD
 void
 SegmentGrowingImpl::LoadFieldDataV2(const LoadFieldDataInfo& infos) {
     // schema don't include system field
@@ -313,10 +306,7 @@
     insert_record_.ack_responder_.AddSegment(reserved_offset,
                                              reserved_offset + num_rows);
 }
-Status
-=======
 SegcoreError
->>>>>>> 8c605ca8
 SegmentGrowingImpl::Delete(int64_t reserved_begin,
                            int64_t size,
                            const IdArray* ids,
