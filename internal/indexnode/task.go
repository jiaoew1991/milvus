// Licensed to the LF AI & Data foundation under one
// or more contributor license agreements. See the NOTICE file
// distributed with this work for additional information
// regarding copyright ownership. The ASF licenses this file
// to you under the Apache License, Version 2.0 (the
// "License"); you may not use this file except in compliance
// with the License. You may obtain a copy of the License at
//
//     http://www.apache.org/licenses/LICENSE-2.0
//
// Unless required by applicable law or agreed to in writing, software
// distributed under the License is distributed on an "AS IS" BASIS,
// WITHOUT WARRANTIES OR CONDITIONS OF ANY KIND, either express or implied.
// See the License for the specific language governing permissions and
// limitations under the License.

package indexnode

import (
	"context"
	"encoding/json"
	"fmt"
	"runtime"
	"runtime/debug"
	"strconv"
	"strings"
	"time"

	"github.com/cockroachdb/errors"
	"go.uber.org/zap"

	"github.com/milvus-io/milvus-proto/go-api/v2/commonpb"
	"github.com/milvus-io/milvus-proto/go-api/v2/schemapb"
	"github.com/milvus-io/milvus/internal/proto/indexpb"
	"github.com/milvus-io/milvus/internal/storage"
	"github.com/milvus-io/milvus/internal/util/indexcgowrapper"
	"github.com/milvus-io/milvus/pkg/common"
	"github.com/milvus-io/milvus/pkg/log"
	"github.com/milvus-io/milvus/pkg/metrics"
	"github.com/milvus-io/milvus/pkg/util/funcutil"
	"github.com/milvus-io/milvus/pkg/util/indexparamcheck"
	"github.com/milvus-io/milvus/pkg/util/indexparams"
	"github.com/milvus-io/milvus/pkg/util/merr"
	"github.com/milvus-io/milvus/pkg/util/paramtable"
	"github.com/milvus-io/milvus/pkg/util/timerecord"
)

var (
	errCancel      = fmt.Errorf("canceled")
	diskUsageRatio = 4.0
)

type Blob = storage.Blob

type taskInfo struct {
	cancel              context.CancelFunc
	state               commonpb.IndexState
	fileKeys            []string
	serializedSize      uint64
	failReason          string
	currentIndexVersion int32

	// task statistics
	statistic *indexpb.JobInfo
}

type task interface {
	Ctx() context.Context
	Name() string
	Prepare(context.Context) error
	LoadData(context.Context) error
	BuildIndex(context.Context) error
	SaveIndexFiles(context.Context) error
	OnEnqueue(context.Context) error
	SetState(state commonpb.IndexState, failReason string)
	GetState() commonpb.IndexState
	Reset()
}

type indexBuildTaskV2 struct {
	*indexBuildTask
}

func (it *indexBuildTaskV2) parseFieldMetaFromBinlog(ctx context.Context) error {
	it.collectionID = it.req.CollectionID
	it.partitionID = it.req.PartitionID
	it.segmentID = it.req.SegmentID
	it.fieldType = it.req.FieldType
	it.fieldID = it.req.FieldID
	it.fieldName = it.req.FieldName
	return nil
}

func (it *indexBuildTaskV2) BuildIndex(ctx context.Context) error {
	err := it.parseFieldMetaFromBinlog(ctx)
	if err != nil {
		log.Ctx(ctx).Warn("parse field meta from binlog failed", zap.Error(err))
		return err
	}

	indexType := it.newIndexParams[common.IndexTypeKey]
	if indexType == indexparamcheck.IndexDISKANN {
		// check index node support disk index
		if !Params.IndexNodeCfg.EnableDisk.GetAsBool() {
			log.Ctx(ctx).Warn("IndexNode don't support build disk index",
				zap.String("index type", it.newIndexParams[common.IndexTypeKey]),
				zap.Bool("enable disk", Params.IndexNodeCfg.EnableDisk.GetAsBool()))
			return errors.New("index node don't support build disk index")
		}

		// check load size and size of field data
		localUsedSize, err := indexcgowrapper.GetLocalUsedSize(paramtable.Get().LocalStorageCfg.Path.GetValue())
		if err != nil {
			log.Ctx(ctx).Warn("IndexNode get local used size failed")
			return err
		}
		fieldDataSize, err := estimateFieldDataSize(it.statistic.Dim, it.req.GetNumRows(), it.fieldType)
		if err != nil {
			log.Ctx(ctx).Warn("IndexNode get local used size failed")
			return err
		}
		usedLocalSizeWhenBuild := int64(float64(fieldDataSize)*diskUsageRatio) + localUsedSize
		maxUsedLocalSize := int64(Params.IndexNodeCfg.DiskCapacityLimit.GetAsFloat() * Params.IndexNodeCfg.MaxDiskUsagePercentage.GetAsFloat())

		if usedLocalSizeWhenBuild > maxUsedLocalSize {
			log.Ctx(ctx).Warn("IndexNode don't has enough disk size to build disk ann index",
				zap.Int64("usedLocalSizeWhenBuild", usedLocalSizeWhenBuild),
				zap.Int64("maxUsedLocalSize", maxUsedLocalSize))
			return errors.New("index node don't has enough disk size to build disk ann index")
		}

		err = indexparams.SetDiskIndexBuildParams(it.newIndexParams, int64(fieldDataSize))
		if err != nil {
			log.Ctx(ctx).Warn("failed to fill disk index params", zap.Error(err))
			return err
		}
	}

	var buildIndexInfo *indexcgowrapper.BuildIndexInfo
	buildIndexInfo, err = indexcgowrapper.NewBuildIndexInfo(it.req.GetStorageConfig())
	defer indexcgowrapper.DeleteBuildIndexInfo(buildIndexInfo)
	if err != nil {
		log.Ctx(ctx).Warn("create build index info failed", zap.Error(err))
		return err
	}
	err = buildIndexInfo.AppendFieldMetaInfo(it.collectionID, it.partitionID, it.segmentID, it.fieldID, it.fieldType, it.fieldName, it.req.Dim)
	if err != nil {
		log.Ctx(ctx).Warn("append field meta failed", zap.Error(err))
		return err
	}

	err = buildIndexInfo.AppendIndexMetaInfo(it.req.IndexID, it.req.BuildID, it.req.IndexVersion)
	if err != nil {
		log.Ctx(ctx).Warn("append index meta failed", zap.Error(err))
		return err
	}

	err = buildIndexInfo.AppendBuildIndexParam(it.newIndexParams)
	if err != nil {
		log.Ctx(ctx).Warn("append index params failed", zap.Error(err))
		return err
	}

	log.Info("[remove me] store infos", zap.String("store path", it.req.StorePath), zap.Int64("store version", it.req.StoreVersion))
	err = buildIndexInfo.AppendIndexStorageInfo(it.req.StorePath, it.req.IndexStorePath, it.req.StoreVersion)
	if err != nil {
		log.Ctx(ctx).Warn("append storage info failed", zap.Error(err))
		return err
	}

	jsonIndexParams, err := json.Marshal(it.newIndexParams)
	if err != nil {
		log.Ctx(ctx).Error("failed to json marshal index params", zap.Error(err))
		return err
	}

	log.Ctx(ctx).Info("index params are ready",
		zap.Int64("buildID", it.BuildID),
		zap.String("index params", string(jsonIndexParams)))

	err = buildIndexInfo.AppendBuildTypeParam(it.newTypeParams)
	if err != nil {
		log.Ctx(ctx).Warn("append type params failed", zap.Error(err))
		return err
	}

	it.index, err = indexcgowrapper.CreateIndexV2(ctx, buildIndexInfo)
	if err != nil {
		if it.index != nil && it.index.CleanLocalData() != nil {
			log.Ctx(ctx).Error("failed to clean cached data on disk after build index failed",
				zap.Int64("buildID", it.BuildID),
				zap.Int64("index version", it.req.GetIndexVersion()))
		}
		log.Ctx(ctx).Error("failed to build index", zap.Error(err))
		return err
	}

	buildIndexLatency := it.tr.RecordSpan()
	metrics.IndexNodeKnowhereBuildIndexLatency.WithLabelValues(strconv.FormatInt(paramtable.GetNodeID(), 10)).Observe(float64(buildIndexLatency.Milliseconds()))

	log.Ctx(ctx).Info("Successfully build index", zap.Int64("buildID", it.BuildID), zap.Int64("Collection", it.collectionID), zap.Int64("SegmentID", it.segmentID))
	return nil
}

// IndexBuildTask is used to record the information of the index tasks.
type indexBuildTask struct {
	ident  string
	cancel context.CancelFunc
	ctx    context.Context

<<<<<<< HEAD
	cm             storage.ChunkManager
	index          indexcgowrapper.CodecIndex
	savePaths      []string
	req            *indexpb.CreateJobRequest
	BuildID        UniqueID
	nodeID         UniqueID
	ClusterID      string
	collectionID   UniqueID
	partitionID    UniqueID
	segmentID      UniqueID
	fieldID        UniqueID
	fieldName      string
	fieldType      schemapb.DataType
	fieldData      storage.FieldData
	indexBlobs     []*storage.Blob
	newTypeParams  map[string]string
	newIndexParams map[string]string
	serializedSize uint64
	tr             *timerecord.TimeRecorder
	queueDur       time.Duration
	statistic      indexpb.JobInfo
	node           *IndexNode
=======
	cm                  storage.ChunkManager
	index               indexcgowrapper.CodecIndex
	savePaths           []string
	req                 *indexpb.CreateJobRequest
	currentIndexVersion int32
	BuildID             UniqueID
	nodeID              UniqueID
	ClusterID           string
	collectionID        UniqueID
	partitionID         UniqueID
	segmentID           UniqueID
	fieldID             UniqueID
	fieldType           schemapb.DataType
	fieldData           storage.FieldData
	indexBlobs          []*storage.Blob
	newTypeParams       map[string]string
	newIndexParams      map[string]string
	serializedSize      uint64
	tr                  *timerecord.TimeRecorder
	queueDur            time.Duration
	statistic           indexpb.JobInfo
	node                *IndexNode
>>>>>>> 8c605ca8
}

func (it *indexBuildTask) Reset() {
	it.ident = ""
	it.cancel = nil
	it.ctx = nil
	it.cm = nil
	it.index = nil
	it.savePaths = nil
	it.req = nil
	it.fieldData = nil
	it.indexBlobs = nil
	it.newTypeParams = nil
	it.newIndexParams = nil
	it.tr = nil
	it.node = nil
}

// Ctx is the context of index tasks.
func (it *indexBuildTask) Ctx() context.Context {
	return it.ctx
}

// Name is the name of task to build index.
func (it *indexBuildTask) Name() string {
	return it.ident
}

func (it *indexBuildTask) SetState(state commonpb.IndexState, failReason string) {
	it.node.storeTaskState(it.ClusterID, it.BuildID, state, failReason)
}

func (it *indexBuildTask) GetState() commonpb.IndexState {
	return it.node.loadTaskState(it.ClusterID, it.BuildID)
}

// OnEnqueue enqueues indexing tasks.
func (it *indexBuildTask) OnEnqueue(ctx context.Context) error {
	it.queueDur = 0
	it.tr.RecordSpan()
	it.statistic.StartTime = time.Now().UnixMicro()
	it.statistic.PodID = it.node.GetNodeID()
	log.Ctx(ctx).Info("IndexNode IndexBuilderTask Enqueue", zap.Int64("buildID", it.BuildID), zap.Int64("segmentID", it.segmentID))
	return nil
}

func (it *indexBuildTask) Prepare(ctx context.Context) error {
	it.queueDur = it.tr.RecordSpan()
	log.Ctx(ctx).Info("Begin to prepare indexBuildTask", zap.Int64("buildID", it.BuildID),
		zap.Int64("Collection", it.collectionID), zap.Int64("SegmentID", it.segmentID))
	typeParams := make(map[string]string)
	indexParams := make(map[string]string)

	// type params can be removed
	for _, kvPair := range it.req.GetTypeParams() {
		key, value := kvPair.GetKey(), kvPair.GetValue()
		typeParams[key] = value
		indexParams[key] = value
	}

	for _, kvPair := range it.req.GetIndexParams() {
		key, value := kvPair.GetKey(), kvPair.GetValue()
		indexParams[key] = value
	}
	it.newTypeParams = typeParams
	it.newIndexParams = indexParams
	it.statistic.IndexParams = it.req.GetIndexParams()
	// ugly codes to get dimension
	if dimStr, ok := typeParams[common.DimKey]; ok {
		var err error
		it.statistic.Dim, err = strconv.ParseInt(dimStr, 10, 64)
		if err != nil {
			log.Ctx(ctx).Error("parse dimesion failed", zap.Error(err))
			// ignore error
		}
	}
	log.Ctx(ctx).Info("Successfully prepare indexBuildTask", zap.Int64("buildID", it.BuildID),
		zap.Int64("Collection", it.collectionID), zap.Int64("SegmentID", it.segmentID))
	return nil
}

func (it *indexBuildTask) LoadData(ctx context.Context) error {
	getValueByPath := func(path string) ([]byte, error) {
		data, err := it.cm.Read(ctx, path)
		if err != nil {
			if errors.Is(err, merr.ErrIoKeyNotFound) {
				return nil, err
			}
			return nil, err
		}
		return data, nil
	}
	getBlobByPath := func(path string) (*Blob, error) {
		value, err := getValueByPath(path)
		if err != nil {
			return nil, err
		}
		return &Blob{
			Key:   path,
			Value: value,
		}, nil
	}

	toLoadDataPaths := it.req.GetDataPaths()
	keys := make([]string, len(toLoadDataPaths))
	blobs := make([]*Blob, len(toLoadDataPaths))

	loadKey := func(idx int) error {
		keys[idx] = toLoadDataPaths[idx]
		blob, err := getBlobByPath(toLoadDataPaths[idx])
		if err != nil {
			return err
		}
		blobs[idx] = blob
		return nil
	}
	// Use runtime.GOMAXPROCS(0) instead of runtime.NumCPU()
	// to respect CPU quota of container/pod
	// gomaxproc will be set by `automaxproc`, passing 0 will just retrieve the value
	err := funcutil.ProcessFuncParallel(len(toLoadDataPaths), runtime.GOMAXPROCS(0), loadKey, "loadKey")
	if err != nil {
		log.Ctx(ctx).Warn("loadKey failed", zap.Error(err))
		return err
	}

	loadFieldDataLatency := it.tr.CtxRecord(ctx, "load field data done")
	metrics.IndexNodeLoadFieldLatency.WithLabelValues(strconv.FormatInt(paramtable.GetNodeID(), 10)).Observe(loadFieldDataLatency.Seconds())

	err = it.decodeBlobs(ctx, blobs)
	if err != nil {
		log.Ctx(ctx).Info("failed to decode blobs", zap.Int64("buildID", it.BuildID),
			zap.Int64("Collection", it.collectionID), zap.Int64("SegmentID", it.segmentID), zap.Error(err))
	} else {
		log.Ctx(ctx).Info("Successfully load data", zap.Int64("buildID", it.BuildID),
			zap.Int64("Collection", it.collectionID), zap.Int64("SegmentID", it.segmentID))
	}
	blobs = nil
	debug.FreeOSMemory()
	return err
}

func (it *indexBuildTask) BuildIndex(ctx context.Context) error {
	err := it.parseFieldMetaFromBinlog(ctx)
	if err != nil {
		log.Ctx(ctx).Warn("parse field meta from binlog failed", zap.Error(err))
		return err
	}

	indexType := it.newIndexParams[common.IndexTypeKey]
	if indexType == indexparamcheck.IndexDISKANN {
		// check index node support disk index
		if !Params.IndexNodeCfg.EnableDisk.GetAsBool() {
			log.Ctx(ctx).Warn("IndexNode don't support build disk index",
				zap.String("index type", it.newIndexParams[common.IndexTypeKey]),
				zap.Bool("enable disk", Params.IndexNodeCfg.EnableDisk.GetAsBool()))
			return errors.New("index node don't support build disk index")
		}

		// check load size and size of field data
		localUsedSize, err := indexcgowrapper.GetLocalUsedSize(paramtable.Get().LocalStorageCfg.Path.GetValue())
		if err != nil {
			log.Ctx(ctx).Warn("IndexNode get local used size failed")
			return err
		}
		fieldDataSize, err := estimateFieldDataSize(it.statistic.Dim, it.req.GetNumRows(), it.fieldType)
		if err != nil {
			log.Ctx(ctx).Warn("IndexNode get local used size failed")
			return err
		}
		usedLocalSizeWhenBuild := int64(float64(fieldDataSize)*diskUsageRatio) + localUsedSize
		maxUsedLocalSize := int64(Params.IndexNodeCfg.DiskCapacityLimit.GetAsFloat() * Params.IndexNodeCfg.MaxDiskUsagePercentage.GetAsFloat())

		if usedLocalSizeWhenBuild > maxUsedLocalSize {
			log.Ctx(ctx).Warn("IndexNode don't has enough disk size to build disk ann index",
				zap.Int64("usedLocalSizeWhenBuild", usedLocalSizeWhenBuild),
				zap.Int64("maxUsedLocalSize", maxUsedLocalSize))
			return errors.New("index node don't has enough disk size to build disk ann index")
		}

		err = indexparams.SetDiskIndexBuildParams(it.newIndexParams, int64(fieldDataSize))
		if err != nil {
			log.Ctx(ctx).Warn("failed to fill disk index params", zap.Error(err))
			return err
		}
	}

	var buildIndexInfo *indexcgowrapper.BuildIndexInfo
	buildIndexInfo, err = indexcgowrapper.NewBuildIndexInfo(it.req.GetStorageConfig())
	defer indexcgowrapper.DeleteBuildIndexInfo(buildIndexInfo)
	if err != nil {
		log.Ctx(ctx).Warn("create build index info failed", zap.Error(err))
		return err
	}
	err = buildIndexInfo.AppendFieldMetaInfo(it.collectionID, it.partitionID, it.segmentID, it.fieldID, it.fieldType, it.fieldName, it.req.Dim)
	if err != nil {
		log.Ctx(ctx).Warn("append field meta failed", zap.Error(err))
		return err
	}

	err = buildIndexInfo.AppendIndexMetaInfo(it.req.IndexID, it.req.BuildID, it.req.IndexVersion)
	if err != nil {
		log.Ctx(ctx).Warn("append index meta failed", zap.Error(err))
		return err
	}

	err = buildIndexInfo.AppendBuildIndexParam(it.newIndexParams)
	if err != nil {
		log.Ctx(ctx).Warn("append index params failed", zap.Error(err))
		return err
	}

	jsonIndexParams, err := json.Marshal(it.newIndexParams)
	if err != nil {
		log.Ctx(ctx).Error("failed to json marshal index params", zap.Error(err))
		return err
	}

	log.Ctx(ctx).Info("index params are ready",
		zap.Int64("buildID", it.BuildID),
		zap.String("index params", string(jsonIndexParams)))

	err = buildIndexInfo.AppendBuildTypeParam(it.newTypeParams)
	if err != nil {
		log.Ctx(ctx).Warn("append type params failed", zap.Error(err))
		return err
	}

	for _, path := range it.req.GetDataPaths() {
		err = buildIndexInfo.AppendInsertFile(path)
		if err != nil {
			log.Ctx(ctx).Warn("append insert binlog path failed", zap.Error(err))
			return err
		}
	}

	it.currentIndexVersion = getCurrentIndexVersion(it.req.GetCurrentIndexVersion())
	if err := buildIndexInfo.AppendIndexEngineVersion(it.currentIndexVersion); err != nil {
		log.Ctx(ctx).Warn("append index engine version failed", zap.Error(err))
		return err
	}

	it.index, err = indexcgowrapper.CreateIndex(ctx, buildIndexInfo)
	if err != nil {
		if it.index != nil && it.index.CleanLocalData() != nil {
			log.Ctx(ctx).Error("failed to clean cached data on disk after build index failed",
				zap.Int64("buildID", it.BuildID),
				zap.Int64("index version", it.req.GetIndexVersion()))
		}
		log.Ctx(ctx).Error("failed to build index", zap.Error(err))
		return err
	}

	buildIndexLatency := it.tr.RecordSpan()
	metrics.IndexNodeKnowhereBuildIndexLatency.WithLabelValues(strconv.FormatInt(paramtable.GetNodeID(), 10)).Observe(buildIndexLatency.Seconds())

	log.Ctx(ctx).Info("Successfully build index", zap.Int64("buildID", it.BuildID), zap.Int64("Collection", it.collectionID), zap.Int64("SegmentID", it.segmentID))
	return nil
}

func (it *indexBuildTask) SaveIndexFiles(ctx context.Context) error {
	gcIndex := func() {
		if err := it.index.Delete(); err != nil {
			log.Ctx(ctx).Error("IndexNode indexBuildTask Execute CIndexDelete failed", zap.Error(err))
		}
	}
	indexFilePath2Size, err := it.index.UpLoad()
	if err != nil {
		log.Ctx(ctx).Error("failed to upload index", zap.Error(err))
		gcIndex()
		return err
	}
	encodeIndexFileDur := it.tr.Record("index serialize and upload done")
	metrics.IndexNodeEncodeIndexFileLatency.WithLabelValues(strconv.FormatInt(paramtable.GetNodeID(), 10)).Observe(encodeIndexFileDur.Seconds())

	// early release index for gc, and we can ensure that Delete is idempotent.
	gcIndex()

	// use serialized size before encoding
	it.serializedSize = 0
	saveFileKeys := make([]string, 0)
	for filePath, fileSize := range indexFilePath2Size {
		it.serializedSize += uint64(fileSize)
		parts := strings.Split(filePath, "/")
		fileKey := parts[len(parts)-1]
		saveFileKeys = append(saveFileKeys, fileKey)
	}

	it.statistic.EndTime = time.Now().UnixMicro()
	it.node.storeIndexFilesAndStatistic(it.ClusterID, it.BuildID, saveFileKeys, it.serializedSize, &it.statistic, it.currentIndexVersion)
	log.Ctx(ctx).Debug("save index files done", zap.Strings("IndexFiles", saveFileKeys))
	saveIndexFileDur := it.tr.RecordSpan()
	metrics.IndexNodeSaveIndexFileLatency.WithLabelValues(strconv.FormatInt(paramtable.GetNodeID(), 10)).Observe(saveIndexFileDur.Seconds())
	it.tr.Elapse("index building all done")
	log.Ctx(ctx).Info("Successfully save index files", zap.Int64("buildID", it.BuildID), zap.Int64("Collection", it.collectionID),
		zap.Int64("partition", it.partitionID), zap.Int64("SegmentId", it.segmentID))
	return nil
}

func (it *indexBuildTask) parseFieldMetaFromBinlog(ctx context.Context) error {
	toLoadDataPaths := it.req.GetDataPaths()
	if len(toLoadDataPaths) == 0 {
		return merr.WrapErrParameterInvalidMsg("data insert path must be not empty")
	}
	data, err := it.cm.Read(ctx, toLoadDataPaths[0])
	if err != nil {
		if errors.Is(err, merr.ErrIoKeyNotFound) {
			return err
		}
		return err
	}

	var insertCodec storage.InsertCodec
	collectionID, partitionID, segmentID, insertData, err := insertCodec.DeserializeAll([]*Blob{{Key: toLoadDataPaths[0], Value: data}})
	if err != nil {
		return err
	}
	if len(insertData.Data) != 1 {
		return merr.WrapErrParameterInvalidMsg("we expect only one field in deserialized insert data")
	}

	it.collectionID = collectionID
	it.partitionID = partitionID
	it.segmentID = segmentID
	for fID, value := range insertData.Data {
		it.fieldType = indexcgowrapper.GenDataset(value).DType
		it.fieldID = fID
		break
	}

	return nil
}

func (it *indexBuildTask) decodeBlobs(ctx context.Context, blobs []*storage.Blob) error {
	var insertCodec storage.InsertCodec
	collectionID, partitionID, segmentID, insertData, err2 := insertCodec.DeserializeAll(blobs)
	if err2 != nil {
		return err2
	}
	metrics.IndexNodeDecodeFieldLatency.WithLabelValues(strconv.FormatInt(paramtable.GetNodeID(), 10)).Observe(it.tr.RecordSpan().Seconds())

	if len(insertData.Data) != 1 {
		return merr.WrapErrParameterInvalidMsg("we expect only one field in deserialized insert data")
	}
	it.collectionID = collectionID
	it.partitionID = partitionID
	it.segmentID = segmentID

	deserializeDur := it.tr.RecordSpan()

	log.Ctx(ctx).Info("IndexNode deserialize data success",
		zap.Int64("index id", it.req.IndexID),
		zap.String("index name", it.req.IndexName),
		zap.Int64("collectionID", it.collectionID),
		zap.Int64("partitionID", it.partitionID),
		zap.Int64("segmentID", it.segmentID),
		zap.Duration("deserialize duration", deserializeDur))

	// we can ensure that there blobs are in one Field
	var data storage.FieldData
	var fieldID storage.FieldID
	for fID, value := range insertData.Data {
		data = value
		fieldID = fID
		break
	}
	it.statistic.NumRows = int64(data.RowNum())
	it.fieldID = fieldID
	it.fieldData = data
	return nil
}<|MERGE_RESOLUTION|>--- conflicted
+++ resolved
@@ -208,30 +208,6 @@
 	cancel context.CancelFunc
 	ctx    context.Context
 
-<<<<<<< HEAD
-	cm             storage.ChunkManager
-	index          indexcgowrapper.CodecIndex
-	savePaths      []string
-	req            *indexpb.CreateJobRequest
-	BuildID        UniqueID
-	nodeID         UniqueID
-	ClusterID      string
-	collectionID   UniqueID
-	partitionID    UniqueID
-	segmentID      UniqueID
-	fieldID        UniqueID
-	fieldName      string
-	fieldType      schemapb.DataType
-	fieldData      storage.FieldData
-	indexBlobs     []*storage.Blob
-	newTypeParams  map[string]string
-	newIndexParams map[string]string
-	serializedSize uint64
-	tr             *timerecord.TimeRecorder
-	queueDur       time.Duration
-	statistic      indexpb.JobInfo
-	node           *IndexNode
-=======
 	cm                  storage.ChunkManager
 	index               indexcgowrapper.CodecIndex
 	savePaths           []string
@@ -244,6 +220,7 @@
 	partitionID         UniqueID
 	segmentID           UniqueID
 	fieldID             UniqueID
+	fieldName           string
 	fieldType           schemapb.DataType
 	fieldData           storage.FieldData
 	indexBlobs          []*storage.Blob
@@ -254,7 +231,6 @@
 	queueDur            time.Duration
 	statistic           indexpb.JobInfo
 	node                *IndexNode
->>>>>>> 8c605ca8
 }
 
 func (it *indexBuildTask) Reset() {
