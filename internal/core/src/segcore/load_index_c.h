--- conflicted
+++ resolved
@@ -59,12 +59,11 @@
 AppendIndexV2(CLoadIndexInfo c_load_index_info);
 
 CStatus
-<<<<<<< HEAD
 AppendIndexV3(CLoadIndexInfo c_load_index_info);
-=======
+
+CStatus
 AppendIndexEngineVersionToLoadInfo(CLoadIndexInfo c_load_index_info,
                                    int32_t index_engine_version);
->>>>>>> 8c605ca8
 
 CStatus
 CleanLoadedIndex(CLoadIndexInfo c_load_index_info);
