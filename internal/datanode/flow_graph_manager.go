--- conflicted
+++ resolved
@@ -128,24 +128,19 @@
 		return nil
 	}
 
-<<<<<<< HEAD
-	channel := newChannel(vchan.GetChannelName(), vchan.GetCollectionID(), schema, dn.rootCoord, dn.chunkManager)
-
 	var dataSyncService *dataSyncService
 	var err error
 	if Params.CommonCfg.EnableStorageV2.GetAsBool() {
-		dataSyncService, err = newDataSyncServiceV2(dn.ctx, make(chan flushMsg, 100), make(chan resendTTMsg, 100), channel,
-			dn.allocator, dn.dispClient, dn.factory, vchan, dn.clearSignal, dn.dataCoord, dn.segmentCache, dn.chunkManager, dn.compactionExecutor, tickler, dn.GetSession().ServerID, dn.timeTickSender, dn.etcdCli)
+		dataSyncService, err := newServiceWithEtcdTicklerV2(context.TODO(), dn, &datapb.ChannelWatchInfo{
+			Schema: schema,
+			Vchan:  vchan,
+		}, tickler)
 	} else {
-		dataSyncService, err = newDataSyncService(dn.ctx, make(chan flushMsg, 100), make(chan resendTTMsg, 100), channel,
-			dn.allocator, dn.dispClient, dn.factory, vchan, dn.clearSignal, dn.dataCoord, dn.segmentCache, dn.chunkManager, dn.compactionExecutor, tickler, dn.GetSession().ServerID, dn.timeTickSender)
-	}
-=======
-	dataSyncService, err := newServiceWithEtcdTickler(context.TODO(), dn, &datapb.ChannelWatchInfo{
-		Schema: schema,
-		Vchan:  vchan,
-	}, tickler)
->>>>>>> 8c605ca8
+		dataSyncService, err := newServiceWithEtcdTickler(context.TODO(), dn, &datapb.ChannelWatchInfo{
+			Schema: schema,
+			Vchan:  vchan,
+		}, tickler)
+	}
 	if err != nil {
 		log.Warn("fail to create new DataSyncService", zap.Error(err))
 		return err
