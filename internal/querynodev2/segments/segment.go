// Licensed to the LF AI & Data foundation under one
// or more contributor license agreements. See the NOTICE file
// distributed with this work for additional information
// regarding copyright ownership. The ASF licenses this file
// to you under the Apache License, Version 2.0 (the
// "License"); you may not use this file except in compliance
// with the License. You may obtain a copy of the License at
//
//     http://www.apache.org/licenses/LICENSE-2.0
//
// Unless required by applicable law or agreed to in writing, software
// distributed under the License is distributed on an "AS IS" BASIS,
// WITHOUT WARRANTIES OR CONDITIONS OF ANY KIND, either express or implied.
// See the License for the specific language governing permissions and
// limitations under the License.

package segments

/*
#cgo pkg-config: milvus_segcore

#include "segcore/collection_c.h"
#include "segcore/plan_c.h"
#include "segcore/reduce_c.h"
*/
import "C"

import (
	"context"
	"fmt"
	"sync"
	"unsafe"

<<<<<<< HEAD
	"github.com/apache/arrow/go/v12/arrow/array"
	"github.com/milvus-io/milvus/pkg/common"
	"github.com/milvus-io/milvus/pkg/util/funcutil"
	"github.com/milvus-io/milvus/pkg/util/merr"

=======
>>>>>>> 8c605ca8
	"github.com/cockroachdb/errors"
	"github.com/golang/protobuf/proto"
	"go.opentelemetry.io/otel/trace"
	"go.uber.org/atomic"
	"go.uber.org/zap"

	"github.com/milvus-io/milvus-proto/go-api/v2/commonpb"
	"github.com/milvus-io/milvus-proto/go-api/v2/msgpb"
	"github.com/milvus-io/milvus-proto/go-api/v2/schemapb"
	milvus_storage "github.com/milvus-io/milvus-storage/go/storage"
	"github.com/milvus-io/milvus-storage/go/storage/options"
	"github.com/milvus-io/milvus/internal/proto/datapb"
	"github.com/milvus-io/milvus/internal/proto/querypb"
	"github.com/milvus-io/milvus/internal/proto/segcorepb"
	"github.com/milvus-io/milvus/internal/querynodev2/pkoracle"
	"github.com/milvus-io/milvus/internal/storage"
	"github.com/milvus-io/milvus/pkg/log"
	"github.com/milvus-io/milvus/pkg/metrics"
	"github.com/milvus-io/milvus/pkg/util/merr"
	"github.com/milvus-io/milvus/pkg/util/paramtable"
	"github.com/milvus-io/milvus/pkg/util/timerecord"
	"github.com/milvus-io/milvus/pkg/util/typeutil"
)

type SegmentType = commonpb.SegmentState

const (
	SegmentTypeGrowing = commonpb.SegmentState_Growing
	SegmentTypeSealed  = commonpb.SegmentState_Sealed
)

var ErrSegmentUnhealthy = errors.New("segment unhealthy")

// IndexedFieldInfo contains binlog info of vector field
type IndexedFieldInfo struct {
	FieldBinlog *datapb.FieldBinlog
	IndexInfo   *querypb.FieldIndexInfo
}

type baseSegment struct {
	segmentID      int64
	partitionID    int64
	shard          string
	collectionID   int64
	typ            SegmentType
	version        *atomic.Int64
	startPosition  *msgpb.MsgPosition // for growing segment release
	bloomFilterSet *pkoracle.BloomFilterSet
}

func newBaseSegment(id, partitionID, collectionID int64, shard string, typ SegmentType, version int64, startPosition *msgpb.MsgPosition) baseSegment {
	return baseSegment{
		segmentID:      id,
		partitionID:    partitionID,
		collectionID:   collectionID,
		shard:          shard,
		typ:            typ,
		version:        atomic.NewInt64(version),
		startPosition:  startPosition,
		bloomFilterSet: pkoracle.NewBloomFilterSet(id, partitionID, typ),
	}
}

// ID returns the identity number.
func (s *baseSegment) ID() int64 {
	return s.segmentID
}

func (s *baseSegment) Collection() int64 {
	return s.collectionID
}

func (s *baseSegment) Partition() int64 {
	return s.partitionID
}

func (s *baseSegment) Shard() string {
	return s.shard
}

func (s *baseSegment) Type() SegmentType {
	return s.typ
}

func (s *baseSegment) StartPosition() *msgpb.MsgPosition {
	return s.startPosition
}

func (s *baseSegment) Version() int64 {
	return s.version.Load()
}

func (s *baseSegment) CASVersion(old, newVersion int64) bool {
	return s.version.CompareAndSwap(old, newVersion)
}

func (s *baseSegment) UpdateBloomFilter(pks []storage.PrimaryKey) {
	s.bloomFilterSet.UpdateBloomFilter(pks)
}

// MayPkExist returns true if the given PK exists in the PK range and being positive through the bloom filter,
// false otherwise,
// may returns true even the PK doesn't exist actually
func (s *baseSegment) MayPkExist(pk storage.PrimaryKey) bool {
	return s.bloomFilterSet.MayPkExist(pk)
}

var _ Segment = (*LocalSegment)(nil)

// Segment is a wrapper of the underlying C-structure segment.
type LocalSegment struct {
	baseSegment
	ptrLock sync.RWMutex // protects segmentPtr
	ptr     C.CSegmentInterface

	size               int64
	row                int64
	lastDeltaTimestamp *atomic.Uint64
	fieldIndexes       *typeutil.ConcurrentMap[int64, *IndexedFieldInfo]
	space              *milvus_storage.Space
}

func NewSegment(collection *Collection,
	segmentID int64,
	partitionID int64,
	collectionID int64,
	shard string,
	segmentType SegmentType,
	version int64,
	startPosition *msgpb.MsgPosition,
	deltaPosition *msgpb.MsgPosition,
) (*LocalSegment, error) {

	/*
		CSegmentInterface
		NewSegment(CCollection collection, uint64_t segment_id, SegmentType seg_type);
	*/
	var segmentPtr C.CSegmentInterface
	switch segmentType {
	case SegmentTypeSealed:
		segmentPtr = C.NewSegment(collection.collectionPtr, C.Sealed, C.int64_t(segmentID))
	case SegmentTypeGrowing:
		segmentPtr = C.NewSegment(collection.collectionPtr, C.Growing, C.int64_t(segmentID))
	default:
		return nil, fmt.Errorf("illegal segment type %d when create segment %d", segmentType, segmentID)
	}

	log.Info("create segment",
		zap.Int64("collectionID", collectionID),
		zap.Int64("partitionID", partitionID),
		zap.Int64("segmentID", segmentID),
		zap.String("segmentType", segmentType.String()))

	segment := &LocalSegment{
		baseSegment:        newBaseSegment(segmentID, partitionID, collectionID, shard, segmentType, version, startPosition),
		ptr:                segmentPtr,
		lastDeltaTimestamp: atomic.NewUint64(0),
		fieldIndexes:       typeutil.NewConcurrentMap[int64, *IndexedFieldInfo](),
	}

	return segment, nil
}

func NewSegmentV2(collection *Collection,
	segmentID int64,
	partitionID int64,
	collectionID int64,
	shard string,
	segmentType SegmentType,
	version int64,
	startPosition *msgpb.MsgPosition,
	deltaPosition *msgpb.MsgPosition,
	storageVersion int64,
) (*LocalSegment, error) {
	/*
		CSegmentInterface
		NewSegment(CCollection collection, uint64_t segment_id, SegmentType seg_type);
	*/
	var segmentPtr C.CSegmentInterface
	switch segmentType {
	case SegmentTypeSealed:
		segmentPtr = C.NewSegment(collection.collectionPtr, C.Sealed, C.int64_t(segmentID))
	case SegmentTypeGrowing:
		segmentPtr = C.NewSegment(collection.collectionPtr, C.Growing, C.int64_t(segmentID))
	default:
		return nil, fmt.Errorf("illegal segment type %d when create segment %d", segmentType, segmentID)
	}

	log.Info("create segment",
		zap.Int64("collectionID", collectionID),
		zap.Int64("partitionID", partitionID),
		zap.Int64("segmentID", segmentID),
		zap.String("segmentType", segmentType.String()))

	url := fmt.Sprintf("s3://%s:%s@%s/%d?endpoint_override=%s", paramtable.Get().MinioCfg.AccessKeyID.GetValue(), paramtable.Get().MinioCfg.SecretAccessKey.GetValue(), paramtable.Get().MinioCfg.BucketName.GetValue(), segmentID, paramtable.Get().MinioCfg.Address.GetValue())
	space, err := milvus_storage.Open(url, options.NewSpaceOptionBuilder().SetVersion(storageVersion).Build())
	if err != nil {
		return nil, err
	}

	var segment = &LocalSegment{
		baseSegment:        newBaseSegment(segmentID, partitionID, collectionID, shard, segmentType, version, startPosition),
		ptr:                segmentPtr,
		lastDeltaTimestamp: atomic.NewUint64(deltaPosition.GetTimestamp()),
		fieldIndexes:       typeutil.NewConcurrentMap[int64, *IndexedFieldInfo](),
		space:              space,
	}

	return segment, nil
}

func (s *LocalSegment) isValid() bool {
	return s.ptr != nil
}

// RLock acquires the `ptrLock` and returns true if the pointer is valid
// Provide ONLY the read lock operations,
// don't make `ptrLock` public to avoid abusing of the mutex.
func (s *LocalSegment) RLock() error {
	s.ptrLock.RLock()
	if !s.isValid() {
		s.ptrLock.RUnlock()
		return merr.WrapErrSegmentNotLoaded(s.ID(), "segment released")
	}
	return nil
}

func (s *LocalSegment) RUnlock() {
	s.ptrLock.RUnlock()
}

func (s *LocalSegment) InsertCount() int64 {
	s.ptrLock.RLock()
	defer s.ptrLock.RUnlock()

	if !s.isValid() {
		return 0
	}
	var rowCount C.int64_t
	GetDynamicPool().Submit(func() (any, error) {
		rowCount = C.GetRowCount(s.ptr)
		return nil, nil
	}).Await()

	return int64(rowCount)
}

func (s *LocalSegment) RowNum() int64 {
	s.ptrLock.RLock()
	defer s.ptrLock.RUnlock()

	if !s.isValid() {
		return 0
	}
	var rowCount C.int64_t
	GetDynamicPool().Submit(func() (any, error) {
		rowCount = C.GetRealCount(s.ptr)
		return nil, nil
	}).Await()

	return int64(rowCount)
}

func (s *LocalSegment) MemSize() int64 {
	s.ptrLock.RLock()
	defer s.ptrLock.RUnlock()

	if !s.isValid() {
		return 0
	}
	var memoryUsageInBytes C.int64_t
	GetDynamicPool().Submit(func() (any, error) {
		memoryUsageInBytes = C.GetMemoryUsageInBytes(s.ptr)
		return nil, nil
	}).Await()

	return int64(memoryUsageInBytes)
}

func (s *LocalSegment) LastDeltaTimestamp() uint64 {
	return s.lastDeltaTimestamp.Load()
}

func (s *LocalSegment) AddIndex(fieldID int64, info *IndexedFieldInfo) {
	s.fieldIndexes.Insert(fieldID, info)
}

func (s *LocalSegment) GetIndex(fieldID int64) *IndexedFieldInfo {
	info, _ := s.fieldIndexes.Get(fieldID)
	return info
}

func (s *LocalSegment) ExistIndex(fieldID int64) bool {
	fieldInfo, ok := s.fieldIndexes.Get(fieldID)
	if !ok {
		return false
	}
	return fieldInfo.IndexInfo != nil && fieldInfo.IndexInfo.EnableIndex
}

func (s *LocalSegment) HasRawData(fieldID int64) bool {
	s.ptrLock.RLock()
	defer s.ptrLock.RUnlock()
	if !s.isValid() {
		return false
	}
	ret := C.HasRawData(s.ptr, C.int64_t(fieldID))
	return bool(ret)
}

func (s *LocalSegment) Indexes() []*IndexedFieldInfo {
	var result []*IndexedFieldInfo
	s.fieldIndexes.Range(func(key int64, value *IndexedFieldInfo) bool {
		result = append(result, value)
		return true
	})
	return result
}

func (s *LocalSegment) Type() SegmentType {
	return s.typ
}

func (s *LocalSegment) Search(ctx context.Context, searchReq *SearchRequest) (*SearchResult, error) {
	/*
		CStatus
		Search(void* plan,
			void* placeholder_groups,
			uint64_t* timestamps,
			int num_groups,
			long int* result_ids,
			float* result_distances);
	*/
	log := log.Ctx(ctx).With(
		zap.Int64("collectionID", s.Collection()),
		zap.Int64("segmentID", s.ID()),
		zap.String("segmentType", s.typ.String()),
	)
	s.ptrLock.RLock()
	defer s.ptrLock.RUnlock()

	if s.ptr == nil {
		return nil, merr.WrapErrSegmentNotLoaded(s.segmentID, "segment released")
	}

	span := trace.SpanFromContext(ctx)

	traceID := span.SpanContext().TraceID()
	spanID := span.SpanContext().SpanID()
	traceCtx := C.CTraceContext{
		traceID: (*C.uint8_t)(unsafe.Pointer(&traceID[0])),
		spanID:  (*C.uint8_t)(unsafe.Pointer(&spanID[0])),
		flag:    C.uchar(span.SpanContext().TraceFlags()),
	}

	hasIndex := s.ExistIndex(searchReq.searchFieldID)
	log = log.With(zap.Bool("withIndex", hasIndex))
	log.Debug("search segment...")

	var searchResult SearchResult
	var status C.CStatus
	GetSQPool().Submit(func() (any, error) {
		tr := timerecord.NewTimeRecorder("cgoSearch")
		status = C.Search(s.ptr,
			searchReq.plan.cSearchPlan,
			searchReq.cPlaceholderGroup,
			traceCtx,
			&searchResult.cSearchResult,
		)
		metrics.QueryNodeSQSegmentLatencyInCore.WithLabelValues(fmt.Sprint(paramtable.GetNodeID()), metrics.SearchLabel).Observe(float64(tr.ElapseSpan().Milliseconds()))
		return nil, nil
	}).Await()
	if err := HandleCStatus(&status, "Search failed"); err != nil {
		return nil, err
	}
	log.Debug("search segment done")
	return &searchResult, nil
}

func (s *LocalSegment) Retrieve(ctx context.Context, plan *RetrievePlan) (*segcorepb.RetrieveResults, error) {
	s.ptrLock.RLock()
	defer s.ptrLock.RUnlock()

	if s.ptr == nil {
		return nil, merr.WrapErrSegmentNotLoaded(s.segmentID, "segment released")
	}

	log := log.Ctx(ctx).With(
		zap.Int64("collectionID", s.Collection()),
		zap.Int64("partitionID", s.Partition()),
		zap.Int64("segmentID", s.ID()),
		zap.Int64("msgID", plan.msgID),
		zap.String("segmentType", s.typ.String()),
	)

	span := trace.SpanFromContext(ctx)

	traceID := span.SpanContext().TraceID()
	spanID := span.SpanContext().SpanID()
	traceCtx := C.CTraceContext{
		traceID: (*C.uint8_t)(unsafe.Pointer(&traceID[0])),
		spanID:  (*C.uint8_t)(unsafe.Pointer(&spanID[0])),
		flag:    C.uchar(span.SpanContext().TraceFlags()),
	}

	maxLimitSize := paramtable.Get().QuotaConfig.MaxOutputSize.GetAsInt64()
	var retrieveResult RetrieveResult
	var status C.CStatus
	GetSQPool().Submit(func() (any, error) {
		ts := C.uint64_t(plan.Timestamp)
		tr := timerecord.NewTimeRecorder("cgoRetrieve")
		status = C.Retrieve(s.ptr,
			plan.cRetrievePlan,
			traceCtx,
			ts,
			&retrieveResult.cRetrieveResult,
			C.int64_t(maxLimitSize))

		metrics.QueryNodeSQSegmentLatencyInCore.WithLabelValues(fmt.Sprint(paramtable.GetNodeID()),
			metrics.QueryLabel).Observe(float64(tr.ElapseSpan().Milliseconds()))
		log.Debug("cgo retrieve done", zap.Duration("timeTaken", tr.ElapseSpan()))
		return nil, nil
	}).Await()

	if err := HandleCStatus(&status, "Retrieve failed"); err != nil {
		return nil, err
	}

	result := new(segcorepb.RetrieveResults)
	if err := HandleCProto(&retrieveResult.cRetrieveResult, result); err != nil {
		return nil, err
	}

	log.Debug("retrieve segment done",
		zap.Int("resultNum", len(result.Offset)),
	)

	// Sort was done by the segcore.
	// sort.Sort(&byPK{result})
	return result, nil
}

func (s *LocalSegment) GetFieldDataPath(index *IndexedFieldInfo, offset int64) (dataPath string, offsetInBinlog int64) {
	offsetInBinlog = offset
	for _, binlog := range index.FieldBinlog.Binlogs {
		if offsetInBinlog < binlog.EntriesNum {
			dataPath = binlog.GetLogPath()
			break
		} else {
			offsetInBinlog -= binlog.EntriesNum
		}
	}
	return dataPath, offsetInBinlog
}

// -------------------------------------------------------------------------------------- interfaces for growing segment
func (s *LocalSegment) preInsert(numOfRecords int) (int64, error) {
	/*
		long int
		PreInsert(CSegmentInterface c_segment, long int size);
	*/
	var offset int64
	cOffset := (*C.int64_t)(&offset)

	var status C.CStatus
	GetDynamicPool().Submit(func() (any, error) {
		status = C.PreInsert(s.ptr, C.int64_t(int64(numOfRecords)), cOffset)
		return nil, nil
	}).Await()
	if err := HandleCStatus(&status, "PreInsert failed"); err != nil {
		return 0, err
	}
	return offset, nil
}

func (s *LocalSegment) Insert(rowIDs []int64, timestamps []typeutil.Timestamp, record *segcorepb.InsertRecord) error {
	if s.Type() != SegmentTypeGrowing {
		return fmt.Errorf("unexpected segmentType when segmentInsert, segmentType = %s", s.typ.String())
	}

	s.ptrLock.RLock()
	defer s.ptrLock.RUnlock()

	if s.ptr == nil {
		return merr.WrapErrSegmentNotLoaded(s.segmentID, "segment released")
	}

	offset, err := s.preInsert(len(rowIDs))
	if err != nil {
		return err
	}

	insertRecordBlob, err := proto.Marshal(record)
	if err != nil {
		return fmt.Errorf("failed to marshal insert record: %s", err)
	}

	numOfRow := len(rowIDs)
	cOffset := C.int64_t(offset)
	cNumOfRows := C.int64_t(numOfRow)
	cEntityIdsPtr := (*C.int64_t)(&(rowIDs)[0])
	cTimestampsPtr := (*C.uint64_t)(&(timestamps)[0])

	var status C.CStatus

	GetDynamicPool().Submit(func() (any, error) {
		status = C.Insert(s.ptr,
			cOffset,
			cNumOfRows,
			cEntityIdsPtr,
			cTimestampsPtr,
			(*C.uint8_t)(unsafe.Pointer(&insertRecordBlob[0])),
			(C.uint64_t)(len(insertRecordBlob)),
		)
		return nil, nil
	}).Await()
	if err := HandleCStatus(&status, "Insert failed"); err != nil {
		return err
	}
	metrics.QueryNodeNumEntities.WithLabelValues(
		fmt.Sprint(paramtable.GetNodeID()),
		fmt.Sprint(s.collectionID),
		fmt.Sprint(s.partitionID),
		s.Type().String(),
		fmt.Sprint(0),
	).Add(float64(numOfRow))
	return nil
}

func (s *LocalSegment) Delete(primaryKeys []storage.PrimaryKey, timestamps []typeutil.Timestamp) error {
	/*
		CStatus
		Delete(CSegmentInterface c_segment,
		           long int reserved_offset,
		           long size,
		           const long* primary_keys,
		           const unsigned long* timestamps);
	*/

	s.ptrLock.RLock()
	defer s.ptrLock.RUnlock()

	if s.ptr == nil {
		return merr.WrapErrSegmentNotLoaded(s.segmentID, "segment released")
	}

	cOffset := C.int64_t(0) // depre
	cSize := C.int64_t(len(primaryKeys))
	cTimestampsPtr := (*C.uint64_t)(&(timestamps)[0])

	ids := &schemapb.IDs{}
	pkType := primaryKeys[0].Type()
	switch pkType {
	case schemapb.DataType_Int64:
		int64Pks := make([]int64, len(primaryKeys))
		for index, pk := range primaryKeys {
			int64Pks[index] = pk.(*storage.Int64PrimaryKey).Value
		}
		ids.IdField = &schemapb.IDs_IntId{
			IntId: &schemapb.LongArray{
				Data: int64Pks,
			},
		}
	case schemapb.DataType_VarChar:
		varCharPks := make([]string, len(primaryKeys))
		for index, entity := range primaryKeys {
			varCharPks[index] = entity.(*storage.VarCharPrimaryKey).Value
		}
		ids.IdField = &schemapb.IDs_StrId{
			StrId: &schemapb.StringArray{
				Data: varCharPks,
			},
		}
	default:
		return fmt.Errorf("invalid data type of primary keys")
	}

	dataBlob, err := proto.Marshal(ids)
	if err != nil {
		return fmt.Errorf("failed to marshal ids: %s", err)
	}
	var status C.CStatus
	GetDynamicPool().Submit(func() (any, error) {
		status = C.Delete(s.ptr,
			cOffset,
			cSize,
			(*C.uint8_t)(unsafe.Pointer(&dataBlob[0])),
			(C.uint64_t)(len(dataBlob)),
			cTimestampsPtr,
		)
		return nil, nil
	}).Await()

	if err := HandleCStatus(&status, "Delete failed"); err != nil {
		return err
	}

	s.lastDeltaTimestamp.Store(timestamps[len(timestamps)-1])

	return nil
}

// -------------------------------------------------------------------------------------- interfaces for sealed segment
func (s *LocalSegment) LoadMultiFieldData(rowCount int64, fields []*datapb.FieldBinlog) error {
	s.ptrLock.RLock()
	defer s.ptrLock.RUnlock()

	if s.ptr == nil {
		return merr.WrapErrSegmentNotLoaded(s.segmentID, "segment released")
	}

	log := log.With(
		zap.Int64("collectionID", s.Collection()),
		zap.Int64("partitionID", s.Partition()),
		zap.Int64("segmentID", s.ID()),
	)

	loadFieldDataInfo, err := newLoadFieldDataInfo()
	defer deleteFieldDataInfo(loadFieldDataInfo)
	if err != nil {
		return err
	}

	for _, field := range fields {
		fieldID := field.FieldID
		err = loadFieldDataInfo.appendLoadFieldInfo(fieldID, rowCount)
		if err != nil {
			return err
		}

		for _, binlog := range field.Binlogs {
			err = loadFieldDataInfo.appendLoadFieldDataPath(fieldID, binlog)
			if err != nil {
				return err
			}
		}

		loadFieldDataInfo.appendMMapDirPath(paramtable.Get().QueryNodeCfg.MmapDirPath.GetValue())
	}

	var status C.CStatus
	GetDynamicPool().Submit(func() (any, error) {
		if paramtable.Get().CommonCfg.EnableStorageV2.GetAsBool() {
			uri := fmt.Sprintf("s3://%s:%s@%s/%d?endpoint_override=%s", paramtable.Get().MinioCfg.AccessKeyID.GetValue(), paramtable.Get().MinioCfg.SecretAccessKey.GetValue(), paramtable.Get().MinioCfg.BucketName.GetValue(), s.segmentID, paramtable.Get().MinioCfg.Address.GetValue())
			loadFieldDataInfo.appendUri(uri)
			loadFieldDataInfo.appendStorageVersion(s.space.GetCurrentVersion())
			status = C.LoadFieldDataV2(s.ptr, loadFieldDataInfo.cLoadFieldDataInfo)
		} else {
			status = C.LoadFieldData(s.ptr, loadFieldDataInfo.cLoadFieldDataInfo)
		}
		return nil, nil
	}).Await()
	if err := HandleCStatus(&status, "LoadMultiFieldData failed"); err != nil {
		return err
	}

	log.Info("load mutil field done",
		zap.Int64("row count", rowCount),
		zap.Int64("segmentID", s.ID()))

	return nil
}

func (s *LocalSegment) LoadFieldData(fieldID int64, rowCount int64, field *datapb.FieldBinlog) error {
	s.ptrLock.RLock()
	defer s.ptrLock.RUnlock()

	if s.ptr == nil {
		return merr.WrapErrSegmentNotLoaded(s.segmentID, "segment released")
	}

	log := log.With(
		zap.Int64("collectionID", s.Collection()),
		zap.Int64("partitionID", s.Partition()),
		zap.Int64("segmentID", s.ID()),
		zap.Int64("fieldID", fieldID),
		zap.Int64("rowCount", rowCount),
	)
	log.Info("start loading field data for field")

	loadFieldDataInfo, err := newLoadFieldDataInfo()
	defer deleteFieldDataInfo(loadFieldDataInfo)
	if err != nil {
		return err
	}

	err = loadFieldDataInfo.appendLoadFieldInfo(fieldID, rowCount)
	if err != nil {
		return err
	}

	for _, binlog := range field.Binlogs {
		err = loadFieldDataInfo.appendLoadFieldDataPath(fieldID, binlog)
		if err != nil {
			return err
		}
	}
	loadFieldDataInfo.appendMMapDirPath(paramtable.Get().QueryNodeCfg.MmapDirPath.GetValue())

	var status C.CStatus
	GetDynamicPool().Submit(func() (any, error) {
		log.Info("submitted loadFieldData task to dy pool")
		if paramtable.Get().CommonCfg.EnableStorageV2.GetAsBool() {
			uri := fmt.Sprintf("s3://%s:%s@%s/%d?endpoint_override=%s", paramtable.Get().MinioCfg.AccessKeyID.GetValue(), paramtable.Get().MinioCfg.SecretAccessKey.GetValue(), paramtable.Get().MinioCfg.BucketName.GetValue(), s.segmentID, paramtable.Get().MinioCfg.Address.GetValue())
			loadFieldDataInfo.appendUri(uri)
			loadFieldDataInfo.appendStorageVersion(s.space.GetCurrentVersion())
			status = C.LoadFieldDataV2(s.ptr, loadFieldDataInfo.cLoadFieldDataInfo)
		} else {
			status = C.LoadFieldData(s.ptr, loadFieldDataInfo.cLoadFieldDataInfo)
		}
		return nil, nil
	}).Await()
	if err := HandleCStatus(&status, "LoadFieldData failed"); err != nil {
		return err
	}

	log.Info("load field done")

	return nil
}

<<<<<<< HEAD
func (s *LocalSegment) LoadDeltaData2(schema *schemapb.CollectionSchema) error {
	deleteReader, err := s.space.ScanDelete()
	if err != nil {
		return err
	}
	if deleteReader.Schema().HasField(common.TimeStampFieldName) {
		return fmt.Errorf("can not read timestamp field in space")
	}
	pkFieldSchema, err := typeutil.GetPrimaryFieldSchema(schema)
=======
func (s *LocalSegment) AddFieldDataInfo(rowCount int64, fields []*datapb.FieldBinlog) error {
	s.ptrLock.RLock()
	defer s.ptrLock.RUnlock()

	if s.ptr == nil {
		return merr.WrapErrSegmentNotLoaded(s.segmentID, "segment released")
	}

	log := log.With(
		zap.Int64("collectionID", s.Collection()),
		zap.Int64("partitionID", s.Partition()),
		zap.Int64("segmentID", s.ID()),
		zap.Int64("row count", rowCount),
	)

	loadFieldDataInfo, err := newLoadFieldDataInfo()
	defer deleteFieldDataInfo(loadFieldDataInfo)
>>>>>>> 8c605ca8
	if err != nil {
		return err
	}

<<<<<<< HEAD
	ids := &schemapb.IDs{}
	var pkint64s []int64
	var pkstrings []string
	var tss []int64
	for deleteReader.Next() {
		rec := deleteReader.Record()
		indices := rec.Schema().FieldIndices(common.TimeStampFieldName)
		tss = append(tss, rec.Column(indices[0]).(*array.Int64).Int64Values()...)
		indices = rec.Schema().FieldIndices(pkFieldSchema.Name)
		switch pkFieldSchema.DataType {
		case schemapb.DataType_Int64:
			pkint64s = append(pkint64s, rec.Column(indices[0]).(*array.Int64).Int64Values()...)
		case schemapb.DataType_String:
			columnData := rec.Column(indices[0]).(*array.String)
			for i := 0; i < columnData.Len(); i++ {
				pkstrings = append(pkstrings, columnData.Value(i))
			}
		default:
			return fmt.Errorf("unknown data type %v", pkFieldSchema.DataType)
		}
	}
	if err := deleteReader.Err(); err != nil {
		return err
	}

	switch pkFieldSchema.DataType {
	case schemapb.DataType_Int64:
		ids.IdField = &schemapb.IDs_IntId{
			IntId: &schemapb.LongArray{
				Data: pkint64s,
			},
		}
	case schemapb.DataType_String:
		ids.IdField = &schemapb.IDs_StrId{
			StrId: &schemapb.StringArray{
				Data: pkstrings,
			},
		}
	default:
		return fmt.Errorf("unknown data type %v", pkFieldSchema.DataType)
	}

	idsBlob, err := proto.Marshal(ids)
	if err != nil {
		return err
	}

	loadInfo := C.CLoadDeletedRecordInfo{
		timestamps:        unsafe.Pointer(&tss[0]),
		primary_keys:      (*C.uint8_t)(unsafe.Pointer(&idsBlob[0])),
		primary_keys_size: C.uint64_t(len(idsBlob)),
		row_count:         C.int64_t(len(tss)),
	}
	/*
		CStatus
		LoadDeletedRecord(CSegmentInterface c_segment, CLoadDeletedRecordInfo deleted_record_info)
	*/
	var status C.CStatus
	GetDynamicPool().Submit(func() (any, error) {
		status = C.LoadDeletedRecord(s.ptr, loadInfo)
		return nil, nil
	}).Await()

	if err := HandleCStatus(&status, "LoadDeletedRecord failed"); err != nil {
		return err
	}

	log.Info("load deleted record done",
		zap.Int("rowNum", len(tss)),
		zap.String("segmentType", s.Type().String()))
=======
	for _, field := range fields {
		fieldID := field.FieldID
		err = loadFieldDataInfo.appendLoadFieldInfo(fieldID, rowCount)
		if err != nil {
			return err
		}

		for _, binlog := range field.Binlogs {
			err = loadFieldDataInfo.appendLoadFieldDataPath(fieldID, binlog)
			if err != nil {
				return err
			}
		}
	}

	var status C.CStatus
	GetDynamicPool().Submit(func() (any, error) {
		status = C.AddFieldDataInfoForSealed(s.ptr, loadFieldDataInfo.cLoadFieldDataInfo)
		return nil, nil
	}).Await()
	if err := HandleCStatus(&status, "AddFieldDataInfo failed"); err != nil {
		return err
	}

	log.Info("add field data info done")
>>>>>>> 8c605ca8
	return nil
}

func (s *LocalSegment) LoadDeltaData(deltaData *storage.DeleteData) error {
	pks, tss := deltaData.Pks, deltaData.Tss
	rowNum := deltaData.RowCount

	s.ptrLock.RLock()
	defer s.ptrLock.RUnlock()

	if s.ptr == nil {
		return merr.WrapErrSegmentNotLoaded(s.segmentID, "segment released")
	}

	log := log.With(
		zap.Int64("collectionID", s.Collection()),
		zap.Int64("partitionID", s.Partition()),
		zap.Int64("segmentID", s.ID()),
	)

	pkType := pks[0].Type()
	ids := &schemapb.IDs{}
	switch pkType {
	case schemapb.DataType_Int64:
		int64Pks := make([]int64, len(pks))
		for index, pk := range pks {
			int64Pks[index] = pk.(*storage.Int64PrimaryKey).Value
		}
		ids.IdField = &schemapb.IDs_IntId{
			IntId: &schemapb.LongArray{
				Data: int64Pks,
			},
		}
	case schemapb.DataType_VarChar:
		varCharPks := make([]string, len(pks))
		for index, pk := range pks {
			varCharPks[index] = pk.(*storage.VarCharPrimaryKey).Value
		}
		ids.IdField = &schemapb.IDs_StrId{
			StrId: &schemapb.StringArray{
				Data: varCharPks,
			},
		}
	default:
		return fmt.Errorf("invalid data type of primary keys")
	}

	idsBlob, err := proto.Marshal(ids)
	if err != nil {
		return err
	}

	loadInfo := C.CLoadDeletedRecordInfo{
		timestamps:        unsafe.Pointer(&tss[0]),
		primary_keys:      (*C.uint8_t)(unsafe.Pointer(&idsBlob[0])),
		primary_keys_size: C.uint64_t(len(idsBlob)),
		row_count:         C.int64_t(rowNum),
	}
	/*
		CStatus
		LoadDeletedRecord(CSegmentInterface c_segment, CLoadDeletedRecordInfo deleted_record_info)
	*/
	var status C.CStatus
	GetDynamicPool().Submit(func() (any, error) {
		status = C.LoadDeletedRecord(s.ptr, loadInfo)
		return nil, nil
	}).Await()

	if err := HandleCStatus(&status, "LoadDeletedRecord failed"); err != nil {
		return err
	}

	s.lastDeltaTimestamp.Store(tss[len(tss)-1])

	log.Info("load deleted record done",
		zap.Int64("rowNum", rowNum),
		zap.String("segmentType", s.Type().String()))
	return nil
}

func (s *LocalSegment) LoadIndex(indexInfo *querypb.FieldIndexInfo, fieldType schemapb.DataType) error {
	loadIndexInfo, err := newLoadIndexInfo()
	defer deleteLoadIndexInfo(loadIndexInfo)
	if err != nil {
		return err
	}

	if paramtable.Get().CommonCfg.EnableStorageV2.GetAsBool() {
		url := fmt.Sprintf("s3://%s:%s@%s/%d?endpoint_override=%s", paramtable.Get().MinioCfg.AccessKeyID.GetValue(), paramtable.Get().MinioCfg.SecretAccessKey.GetValue(), paramtable.Get().MinioCfg.BucketName.GetValue(), s.segmentID, paramtable.Get().MinioCfg.Address.GetValue())
		loadIndexInfo.appendStorgeInfo(url, s.space.GetCurrentVersion())
	}
	err = loadIndexInfo.appendLoadIndexInfo(indexInfo, s.collectionID, s.partitionID, s.segmentID, fieldType)
	if err != nil {
		if loadIndexInfo.cleanLocalData() != nil {
			log.Warn("failed to clean cached data on disk after append index failed",
				zap.Int64("buildID", indexInfo.BuildID),
				zap.Int64("index version", indexInfo.IndexVersion))
		}
		return err
	}
	if s.Type() != SegmentTypeSealed {
		errMsg := fmt.Sprintln("updateSegmentIndex failed, illegal segment type ", s.typ, "segmentID = ", s.ID())
		return errors.New(errMsg)
	}

	return s.LoadIndexInfo(indexInfo, loadIndexInfo)
}

func (s *LocalSegment) LoadIndexInfo(indexInfo *querypb.FieldIndexInfo, info *LoadIndexInfo) error {
	log := log.With(
		zap.Int64("collectionID", s.Collection()),
		zap.Int64("partitionID", s.Partition()),
		zap.Int64("segmentID", s.ID()),
		zap.Int64("fieldID", indexInfo.FieldID),
	)
	s.ptrLock.RLock()
	defer s.ptrLock.RUnlock()

	if s.ptr == nil {
		return merr.WrapErrSegmentNotLoaded(s.segmentID, "segment released")
	}

	var status C.CStatus
	GetDynamicPool().Submit(func() (any, error) {
		status = C.UpdateSealedSegmentIndex(s.ptr, info.cLoadIndexInfo)
		return nil, nil
	}).Await()

	if err := HandleCStatus(&status, "UpdateSealedSegmentIndex failed"); err != nil {
		return err
	}
	log.Info("updateSegmentIndex done")

	return nil
}

func (s *LocalSegment) UpdateFieldRawDataSize(numRows int64, fieldBinlog *datapb.FieldBinlog) error {
	var status C.CStatus
	fieldID := fieldBinlog.FieldID
	fieldDataSize := int64(0)
	for _, binlog := range fieldBinlog.GetBinlogs() {
		fieldDataSize += binlog.LogSize
	}
	GetDynamicPool().Submit(func() (any, error) {
		status = C.UpdateFieldRawDataSize(s.ptr, C.int64_t(fieldID), C.int64_t(numRows), C.int64_t(fieldDataSize))
		return nil, nil
	}).Await()

	if err := HandleCStatus(&status, "updateFieldRawDataSize failed"); err != nil {
		return err
	}

	log.Info("updateFieldRawDataSize done", zap.Int64("segmentID", s.ID()))

	return nil
}

func (s *LocalSegment) Release() {
	/*
		void
		deleteSegment(CSegmentInterface segment);
	*/
	// wait all read ops finished
	var ptr C.CSegmentInterface

	s.ptrLock.Lock()
	ptr = s.ptr
	s.ptr = nil
	s.ptrLock.Unlock()

	if ptr == nil {
		return
	}

	C.DeleteSegment(ptr)
	log.Info("delete segment from memory",
		zap.Int64("collectionID", s.collectionID),
		zap.Int64("partitionID", s.partitionID),
		zap.Int64("segmentID", s.ID()),
		zap.String("segmentType", s.typ.String()),
	)
}<|MERGE_RESOLUTION|>--- conflicted
+++ resolved
@@ -31,14 +31,9 @@
 	"sync"
 	"unsafe"
 
-<<<<<<< HEAD
 	"github.com/apache/arrow/go/v12/arrow/array"
 	"github.com/milvus-io/milvus/pkg/common"
-	"github.com/milvus-io/milvus/pkg/util/funcutil"
-	"github.com/milvus-io/milvus/pkg/util/merr"
-
-=======
->>>>>>> 8c605ca8
+
 	"github.com/cockroachdb/errors"
 	"github.com/golang/protobuf/proto"
 	"go.opentelemetry.io/otel/trace"
@@ -760,7 +755,6 @@
 	return nil
 }
 
-<<<<<<< HEAD
 func (s *LocalSegment) LoadDeltaData2(schema *schemapb.CollectionSchema) error {
 	deleteReader, err := s.space.ScanDelete()
 	if err != nil {
@@ -770,30 +764,9 @@
 		return fmt.Errorf("can not read timestamp field in space")
 	}
 	pkFieldSchema, err := typeutil.GetPrimaryFieldSchema(schema)
-=======
-func (s *LocalSegment) AddFieldDataInfo(rowCount int64, fields []*datapb.FieldBinlog) error {
-	s.ptrLock.RLock()
-	defer s.ptrLock.RUnlock()
-
-	if s.ptr == nil {
-		return merr.WrapErrSegmentNotLoaded(s.segmentID, "segment released")
-	}
-
-	log := log.With(
-		zap.Int64("collectionID", s.Collection()),
-		zap.Int64("partitionID", s.Partition()),
-		zap.Int64("segmentID", s.ID()),
-		zap.Int64("row count", rowCount),
-	)
-
-	loadFieldDataInfo, err := newLoadFieldDataInfo()
-	defer deleteFieldDataInfo(loadFieldDataInfo)
->>>>>>> 8c605ca8
-	if err != nil {
-		return err
-	}
-
-<<<<<<< HEAD
+	if err != nil {
+		return err
+	}
 	ids := &schemapb.IDs{}
 	var pkint64s []int64
 	var pkstrings []string
@@ -864,7 +837,29 @@
 	log.Info("load deleted record done",
 		zap.Int("rowNum", len(tss)),
 		zap.String("segmentType", s.Type().String()))
-=======
+	return nil
+}
+func (s *LocalSegment) AddFieldDataInfo(rowCount int64, fields []*datapb.FieldBinlog) error {
+	s.ptrLock.RLock()
+	defer s.ptrLock.RUnlock()
+
+	if s.ptr == nil {
+		return merr.WrapErrSegmentNotLoaded(s.segmentID, "segment released")
+	}
+
+	log := log.With(
+		zap.Int64("collectionID", s.Collection()),
+		zap.Int64("partitionID", s.Partition()),
+		zap.Int64("segmentID", s.ID()),
+		zap.Int64("row count", rowCount),
+	)
+
+	loadFieldDataInfo, err := newLoadFieldDataInfo()
+	defer deleteFieldDataInfo(loadFieldDataInfo)
+	if err != nil {
+		return err
+	}
+
 	for _, field := range fields {
 		fieldID := field.FieldID
 		err = loadFieldDataInfo.appendLoadFieldInfo(fieldID, rowCount)
@@ -890,7 +885,6 @@
 	}
 
 	log.Info("add field data info done")
->>>>>>> 8c605ca8
 	return nil
 }
 
