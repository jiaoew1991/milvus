--- conflicted
+++ resolved
@@ -33,8 +33,9 @@
         const storage::FileManagerContext& file_manager_context =
             storage::FileManagerContext());
 
-    explicit StringIndexMarisa(storage::FileManagerImplPtr file_manager,
-                               std::shared_ptr<milvus_storage::Space> space);
+    explicit StringIndexMarisa(
+        const storage::FileManagerContext& file_manager_context,
+        std::shared_ptr<milvus_storage::Space> space);
 
     int64_t
     Size() override;
@@ -128,15 +129,9 @@
     return std::make_unique<StringIndexMarisa>(file_manager_context);
 }
 
-<<<<<<< HEAD
 inline StringIndexPtr
-CreateStringIndexMarisa(storage::FileManagerImplPtr file_manager,
+CreateStringIndexMarisa(const storage::FileManagerContext& file_manager_context,
                         std::shared_ptr<milvus_storage::Space> space) {
-    return std::make_unique<StringIndexMarisa>(file_manager, space);
+    return std::make_unique<StringIndexMarisa>(file_manager_context, space);
 }
-}  // namespace milvus::index
-
-#endif
-=======
-}  // namespace milvus::index
->>>>>>> 8c605ca8
+}  // namespace milvus::index