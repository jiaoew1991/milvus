--- conflicted
+++ resolved
@@ -459,13 +459,8 @@
                                         std::to_string(table_info.dimension_);
                 return SetError(error_code, error_msg);
             }
-<<<<<<< HEAD
-            memcpy(static_cast<void *>(&vec_f[i * table_info.dimension_]), static_cast<const void *>(insert_param_.row_record_array(i).vector_data().data()),
-=======
-
             memcpy(&vec_f[i * table_info.dimension_],
                    insert_param_.row_record_array(i).vector_data().data(),
->>>>>>> 419943eb
                    table_info.dimension_ * sizeof(float));
         }
 
